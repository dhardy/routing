// Copyright 2016 MaidSafe.net limited.
//
// This SAFE Network Software is licensed to you under (1) the MaidSafe.net Commercial License,
// version 1.0 or later, or (2) The General Public License (GPL), version 3, depending on which
// licence you accepted on initial access to the Software (the "Licences").
//
// By contributing code to the SAFE Network Software, or to this project generally, you agree to be
// bound by the terms of the MaidSafe Contributor Agreement.  This, along with the Licenses can be
// found in the root directory of this project at LICENSE, COPYING and CONTRIBUTOR.
//
// Unless required by applicable law or agreed to in writing, the SAFE Network Software distributed
// under the GPL Licence is distributed on an "AS IS" BASIS, WITHOUT WARRANTIES OR CONDITIONS OF ANY
// KIND, either express or implied.
//
// Please review the Licences for the specific language governing permissions and limitations
// relating to use of the SAFE Network Software.

use super::QUORUM;
use super::XorName;
use id::PublicId;
use itertools::Itertools;
use messages::{SectionList, SectionListSignatures, SignedSectionList};
use routing_table::Prefix;
use rust_sodium::crypto::sign::Signature;
<<<<<<< HEAD
use std::collections::{BTreeMap, HashMap};
use super::QUORUM;
use super::XorName;
=======
use std::collections::HashMap;
>>>>>>> 8e7f3bec

pub type PrefixMap<T> = HashMap<Prefix<XorName>, T>;

#[derive(Default)]
pub struct SectionListCache {
    // All signatures for a section list for a given prefix
    signatures: PrefixMap<HashMap<SectionList, SectionListSignatures>>,
    // Section lists signed by a given public id
    signed_by: HashMap<PublicId, PrefixMap<SectionList>>,
    // The latest section list for each prefix with a quorum of signatures
    lists_cache: PrefixMap<SignedSectionList>,
}

impl SectionListCache {
    pub fn new() -> SectionListCache {
        Default::default()
    }

<<<<<<< HEAD
    /// Removes all signatures authored by `author`
    pub fn remove_signatures_by(&mut self, author: &PublicId, our_section_size: usize) {
        if let Some(lists) = self.signed_by.remove(author) {
            for (prefix, list) in lists {
                let _ = self.signatures.get_mut(&prefix).map_or(None, |map| {
                    map.get_mut(&list).map_or(None, |sigmap| sigmap.remove(author))
                });
=======
    /// Removes all signatures authored by `name`
    pub fn remove_signatures(&mut self, name: &XorName, our_section_size: usize) {
        let pub_id_opt = self.signed_by
            .keys()
            .find(|pub_id| name == pub_id.name())
            .cloned();
        if let Some(pub_id) = pub_id_opt {
            if let Some(lists) = self.signed_by.remove(&pub_id) {
                for (prefix, list) in lists {
                    let _ = self.signatures
                        .get_mut(&prefix)
                        .and_then(|map| {
                                      map.get_mut(&list)
                                          .and_then(|sigmap| sigmap.remove(&pub_id))
                                  });
                }
                self.prune();
                self.update_lists_cache(our_section_size);
>>>>>>> 8e7f3bec
            }
        }
    }

    /// Adds a new signature for a section list
    pub fn add_signature(&mut self,
                         prefix: Prefix<XorName>,
                         pub_id: PublicId,
                         list: SectionList,
                         sig: Signature,
                         our_section_size: usize) {
        // remove all conflicting signatures
        self.remove_signatures_for_prefix_by(prefix, &pub_id);
        // remember that this public id signed this section list
        let _ = self.signed_by
            .entry(pub_id)
            .or_insert_with(HashMap::new)
            .insert(prefix, list.clone());
        // remember that this section list has a new signature
        let _ = self.signatures
            .entry(prefix)
            .or_insert_with(HashMap::new)
            .entry(list)
            .or_insert_with(BTreeMap::new)
            .insert(pub_id, sig);
        self.update_lists_cache(our_section_size);
    }

    /// Returns the given signature, if present.
    pub fn get_signature_for(&self,
                             prefix: &Prefix<XorName>,
                             pub_id: &PublicId,
                             list: &SectionList)
                             -> Option<&Signature> {
        self.signatures
            .get(prefix)
            .and_then(|lists| lists.get(list))
            .and_then(|sigs| sigs.get(pub_id))
    }

    /// Returns the currently signed section list for `prefix` along with a quorum of signatures.
    pub fn get_signed_list(&self, prefix: &Prefix<XorName>) -> Option<SignedSectionList> {
        self.lists_cache.get(prefix).cloned()
    }

    fn prune(&mut self) {
        let mut to_remove = vec![];
        for (prefix, map) in &mut self.signatures {
            // prune section lists with 0 signatures
            let lists_to_remove = map.iter()
                .filter(|&(_, sigs)| sigs.is_empty())
                .map(|(list, _)| list.clone())
                .collect_vec();
            for list in lists_to_remove {
                let _ = map.remove(&list);
            }
            if map.is_empty() {
                to_remove.push(*prefix);
            }
        }
        // prune prefixes with no section lists
        for prefix in to_remove {
            let _ = self.signatures.remove(&prefix);
            // if we lose a prefix from `signatures`, there is no point in holding it in
            // `lists_cache`
            let _ = self.lists_cache.remove(&prefix);
        }

        let to_remove = self.signed_by
            .iter()
            .filter(|&(_, map)| map.is_empty())
            .map(|(pub_id, _)| *pub_id)
            .collect_vec();
        // prune pub_ids signing nothing
        for pub_id in to_remove {
            let _ = self.signed_by.remove(&pub_id);
        }
    }

    fn update_lists_cache(&mut self, our_section_size: usize) {
        for (prefix, map) in &self.signatures {
            // find the entries with the most signatures
            let entries = map.iter()
                .map(|(list, sigs)| (list, sigs.len()))
                .sorted_by(|lhs, rhs| rhs.1.cmp(&lhs.1));
            if let Some(&(list, sig_count)) = entries.first() {
                // entry.0 = list, entry.1 = num of signatures
                if 100 * sig_count >= QUORUM * our_section_size {
                    // we have a list with a quorum of signatures
                    let signatures = unwrap!(map.get(list));
<<<<<<< HEAD
                    let _ = self.lists_cache.insert(*prefix,
                                                    SignedSectionList {
                                                        list: list.clone(),
                                                        signatures: signatures.clone(),
                                                    });
=======
                    let _ = self.lists_cache
                        .insert(*prefix, (list.clone(), signatures.clone()));
>>>>>>> 8e7f3bec
                }
            }
        }
    }

    fn remove_signatures_for_prefix_by(&mut self, prefix: Prefix<XorName>, author: &PublicId) {
        // vector of tuples (prefix, section list) to be removed
        let to_remove = self.signed_by
            .get(author)
            .into_iter()
            .flat_map(|map| map.iter())
            .filter(|&(p, _)| p.is_compatible(&prefix))
            .map(|(&prefix, list)| (prefix, list.clone()))
            .collect_vec();
        for (prefix, list) in to_remove {
            // remove the signatures from self.signatures
<<<<<<< HEAD
            let _ = self.signatures.get_mut(&prefix).map_or(None, |map| {
                map.get_mut(&list).map_or(None, |sigmap| sigmap.remove(author))
            });
            // remove those entries from self.signed_by
            let _ = self.signed_by.get_mut(author).map_or(None, |map| map.remove(&prefix));
=======
            let _ = self.signatures
                .get_mut(&prefix)
                .map_or(None, |map| {
                    map.get_mut(&list)
                        .map_or(None, |sigmap| sigmap.remove(&author))
                });
            // remove those entries from self.signed_by
            let _ = self.signed_by
                .get_mut(&author)
                .map_or(None, |map| map.remove(&prefix));
>>>>>>> 8e7f3bec
        }

        self.prune();
        // not updating the cache - removal of signatures shouldn't change it anyway, but even if
        // it does, this function is only called from `add_signature` and we update the cache there
    }
}<|MERGE_RESOLUTION|>--- conflicted
+++ resolved
@@ -22,13 +22,7 @@
 use messages::{SectionList, SectionListSignatures, SignedSectionList};
 use routing_table::Prefix;
 use rust_sodium::crypto::sign::Signature;
-<<<<<<< HEAD
 use std::collections::{BTreeMap, HashMap};
-use super::QUORUM;
-use super::XorName;
-=======
-use std::collections::HashMap;
->>>>>>> 8e7f3bec
 
 pub type PrefixMap<T> = HashMap<Prefix<XorName>, T>;
 
@@ -47,15 +41,6 @@
         Default::default()
     }
 
-<<<<<<< HEAD
-    /// Removes all signatures authored by `author`
-    pub fn remove_signatures_by(&mut self, author: &PublicId, our_section_size: usize) {
-        if let Some(lists) = self.signed_by.remove(author) {
-            for (prefix, list) in lists {
-                let _ = self.signatures.get_mut(&prefix).map_or(None, |map| {
-                    map.get_mut(&list).map_or(None, |sigmap| sigmap.remove(author))
-                });
-=======
     /// Removes all signatures authored by `name`
     pub fn remove_signatures(&mut self, name: &XorName, our_section_size: usize) {
         let pub_id_opt = self.signed_by
@@ -74,7 +59,6 @@
                 }
                 self.prune();
                 self.update_lists_cache(our_section_size);
->>>>>>> 8e7f3bec
             }
         }
     }
@@ -165,16 +149,12 @@
                 if 100 * sig_count >= QUORUM * our_section_size {
                     // we have a list with a quorum of signatures
                     let signatures = unwrap!(map.get(list));
-<<<<<<< HEAD
-                    let _ = self.lists_cache.insert(*prefix,
-                                                    SignedSectionList {
-                                                        list: list.clone(),
-                                                        signatures: signatures.clone(),
-                                                    });
-=======
                     let _ = self.lists_cache
-                        .insert(*prefix, (list.clone(), signatures.clone()));
->>>>>>> 8e7f3bec
+                        .insert(*prefix,
+                                SignedSectionList {
+                                    list: list.clone(),
+                                    signatures: signatures.clone(),
+                                });
                 }
             }
         }
@@ -191,13 +171,6 @@
             .collect_vec();
         for (prefix, list) in to_remove {
             // remove the signatures from self.signatures
-<<<<<<< HEAD
-            let _ = self.signatures.get_mut(&prefix).map_or(None, |map| {
-                map.get_mut(&list).map_or(None, |sigmap| sigmap.remove(author))
-            });
-            // remove those entries from self.signed_by
-            let _ = self.signed_by.get_mut(author).map_or(None, |map| map.remove(&prefix));
-=======
             let _ = self.signatures
                 .get_mut(&prefix)
                 .map_or(None, |map| {
@@ -208,7 +181,6 @@
             let _ = self.signed_by
                 .get_mut(&author)
                 .map_or(None, |map| map.remove(&prefix));
->>>>>>> 8e7f3bec
         }
 
         self.prune();
