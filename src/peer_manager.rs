// Copyright 2016 MaidSafe.net limited.
//
// This SAFE Network Software is licensed to you under (1) the MaidSafe.net Commercial License,
// version 1.0 or later, or (2) The General Public License (GPL), version 3, depending on which
// licence you accepted on initial access to the Software (the "Licences").
//
// By contributing code to the SAFE Network Software, or to this project generally, you agree to be
// bound by the terms of the MaidSafe Contributor Agreement, version 1.1.  This, along with the
// Licenses can be found in the root directory of this project at LICENSE, COPYING and CONTRIBUTOR.
//
// Unless required by applicable law or agreed to in writing, the SAFE Network Software distributed
// under the GPL Licence is distributed on an "AS IS" BASIS, WITHOUT WARRANTIES OR CONDITIONS OF ANY
// KIND, either express or implied.
//
// Please review the Licences for the specific language governing permissions and limitations
// relating to use of the SAFE Network Software.

use crust::{PeerId, PrivConnectionInfo, PubConnectionInfo};
use error::RoutingError;
use id::PublicId;
use itertools::Itertools;
use rand;
use resource_proof::ResourceProof;
use routing_table::{Authority, Prefix};
use rust_sodium::crypto::hash::sha256;
use rust_sodium::crypto::sign;
use signature_accumulator::ACCUMULATION_TIMEOUT_SECS;
use std::{error, fmt, mem};
use std::collections::{BTreeMap, BTreeSet, HashMap, HashSet, VecDeque};
use std::collections::hash_map::Values;
use std::time::{Duration, Instant};
use types::MessageId;
use xor_name::XorName;

/// Time (in seconds) after which a joining node will get dropped from the map of joining nodes.
const JOINING_NODE_TIMEOUT_SECS: u64 = 900;
/// Time (in seconds) after which the connection to a peer is considered failed.
const CONNECTION_TIMEOUT_SECS: u64 = 90;
/// Time (in seconds) the node waits for a `NodeIdentify` message.
const NODE_IDENTIFY_TIMEOUT_SECS: u64 = 60;
/// Time (in seconds) between accepting a new candidate (i.e. receiving an `AcceptAsCandidate` from
/// our section) and sending a `CandidateApproval` for this candidate.  If the candidate cannot
/// satisfy the proof of resource challenge within this time, no `CandidateApproval` is sent.
pub const RESOURCE_PROOF_DURATION_SECS: u64 = 300;
/// Time (in seconds) after which a `VotedFor` candidate will be removed.
const CANDIDATE_ACCEPT_TIMEOUT_SECS: u64 = 60;
/// Number of close nodes we try to use to establish a tunnel
const NUM_TUNNEL_VIA_NODES: usize = 10;

pub type SectionMap = BTreeMap<Prefix<XorName>, BTreeSet<PublicId>>;

#[derive(Debug)]
/// Errors that occur in peer status management.
pub enum Error {
    /// The specified peer was not found.
    PeerNotFound,
    /// The peer is in a state that doesn't allow the requested operation.
    UnexpectedState,
}

impl fmt::Display for Error {
    fn fmt(&self, formatter: &mut fmt::Formatter) -> fmt::Result {
        match *self {
            Error::PeerNotFound => write!(formatter, "Peer not found"),
            Error::UnexpectedState => write!(formatter, "Peer state does not allow operation"),
        }
    }
}

impl error::Error for Error {
    fn description(&self) -> &str {
        match *self {
            Error::PeerNotFound => "Peer not found",
            Error::UnexpectedState => "Peer state does not allow operation",
        }
    }
}

/// The type of a connection with a peer in our routing table.
#[derive(Clone, Copy, Debug, Eq, PartialEq)]
pub enum RoutingConnection {
    /// We are/were the peer's proxy node.
    JoiningNode(Instant),
    /// The peer is/was our proxy node.
    Proxy(Instant),
    /// The peer is directly connected to us.
    Direct,
    /// The peer is connected via a tunnel.
    Tunnel,
}

/// Our relationship status with a known peer.
#[derive(Debug)]
pub enum PeerState {
    /// Waiting for Crust to prepare our `PrivConnectionInfo`. Contains source and destination for
    /// sending it to the peer, and their connection info with the associated request's message ID,
    /// if we already received it.
    ConnectionInfoPreparing {
        /// Our authority
        us_as_src: Authority<XorName>,
        /// Peer's authority
        them_as_dst: Authority<XorName>,
        /// Peer's connection info if received
        their_info: Option<(PubConnectionInfo, MessageId)>,
    },
    /// The prepared connection info that has been sent to the peer.
    ConnectionInfoReady(PrivConnectionInfo),
    /// We called `connect` and are waiting for a `NewPeer` event.
    CrustConnecting,
    /// We failed to connect and are trying to find a tunnel node.
    SearchingForTunnel,
    /// We are connected - via a tunnel if the field is `true` - and waiting for a `NodeIdentify`.
    AwaitingNodeIdentify(bool),
    /// We are the proxy for the client
    Client,
    /// We are the proxy for the joining node
    JoiningNode,
    /// We are approved and routing to that peer.
    Routing(RoutingConnection),
    /// Connected peer is a joining node and waiting for approval of routing.
    Candidate(RoutingConnection),
    /// We are connected to the peer who is our proxy node.
    Proxy,
}

impl PeerState {
    fn can_tunnel_for(&self) -> bool {
        match *self {
            PeerState::Routing(RoutingConnection::Direct) |
            PeerState::Candidate(RoutingConnection::Direct) => true,
            _ => false,
        }
    }
}

/// The result of adding a peer's `PubConnectionInfo`.
#[derive(Debug)]
pub enum ConnectionInfoReceivedResult {
    /// Our own connection info has already been prepared: The peer was switched to
    /// `CrustConnecting` status; Crust's `connect` method should be called with these infos now.
    Ready(PrivConnectionInfo, PubConnectionInfo),
    /// We don't have a connection info for that peer yet. The peer was switched to
    /// `ConnectionInfoPreparing` status; Crust's `prepare_connection_info` should be called with
    /// this token now.
    Prepare(u32),
    /// We are currently preparing our own connection info and need to wait for it. The peer
    /// remains in `ConnectionInfoPreparing` status.
    Waiting,
    /// We are already connected: They are our proxy.
    IsProxy,
    /// We are already connected: They are our client.
    IsClient,
    /// We are already connected: They are becoming a routing node.
    IsJoiningNode,
    /// We are already connected: They are a routing peer.
    IsConnected,
}

/// The result of adding our prepared `PrivConnectionInfo`. It needs to be sent to a peer as a
/// `PubConnectionInfo`.
#[derive(Debug)]
pub struct ConnectionInfoPreparedResult {
    /// The peer's public ID.
    pub pub_id: PublicId,
    /// The source authority for sending the connection info.
    pub src: Authority<XorName>,
    /// The destination authority for sending the connection info.
    pub dst: Authority<XorName>,
    /// If the peer's connection info was already present, the peer has been moved to
    /// `CrustConnecting` status. Crust's `connect` method should be called with these infos now.
    pub infos: Option<(PrivConnectionInfo, PubConnectionInfo, MessageId)>,
}

/// Represents peer we are connected or attempting connection to.
pub struct Peer {
    pub_id: PublicId,
    peer_id: Option<PeerId>,
    state: PeerState,
    timestamp: Instant,
}

impl Peer {
    fn new(pub_id: PublicId, peer_id: Option<PeerId>, state: PeerState) -> Self {
        Peer {
            pub_id: pub_id,
            peer_id: peer_id,
            state: state,
            timestamp: Instant::now(),
        }
    }

    pub fn peer_id(&self) -> Option<&PeerId> {
        self.peer_id.as_ref()
    }

    pub fn pub_id(&self) -> &PublicId {
        &self.pub_id
    }

    pub fn name(&self) -> &XorName {
        self.pub_id.name()
    }

    pub fn state(&self) -> &PeerState {
        &self.state
    }

    /// Returns `true` if the peer is not connected and has timed out. In this case, it can be
    /// safely removed from the peer map.
    fn is_expired(&self) -> bool {
        match self.state {
            PeerState::ConnectionInfoPreparing { .. } |
            PeerState::ConnectionInfoReady(_) |
            PeerState::CrustConnecting |
            PeerState::SearchingForTunnel => {
                self.timestamp.elapsed() >= Duration::from_secs(CONNECTION_TIMEOUT_SECS)
            }
            PeerState::JoiningNode |
            PeerState::Proxy |
            PeerState::Candidate(_) |
            PeerState::Client |
            PeerState::Routing(_) |
            PeerState::AwaitingNodeIdentify(_) => false,
        }
    }

    /// Returns the `RoutingConnection` type for this peer when it is put in the routing table.
    fn to_routing_connection(&self) -> RoutingConnection {
        match self.state {
            PeerState::SearchingForTunnel |
            PeerState::AwaitingNodeIdentify(true) => RoutingConnection::Tunnel,
            PeerState::Candidate(conn) |
            PeerState::Routing(conn) => conn,
            PeerState::Proxy => RoutingConnection::Proxy(self.timestamp),
            PeerState::JoiningNode => RoutingConnection::JoiningNode(self.timestamp),
            PeerState::AwaitingNodeIdentify(false) |
            PeerState::ConnectionInfoPreparing { .. } |
            PeerState::ConnectionInfoReady(_) |
            PeerState::Client |
            PeerState::CrustConnecting => RoutingConnection::Direct,
        }
    }
}

/// Holds peers and provides efficient insertion and lookup and removal by peer id and name.
struct PeerMap {
    peers: HashMap<XorName, Peer>,
    names: HashMap<PeerId, XorName>,
}

impl PeerMap {
    fn new() -> Self {
        PeerMap {
            peers: HashMap::new(),
            names: HashMap::new(),
        }
    }

    fn get(&self, peer_id: &PeerId) -> Option<&Peer> {
        if let Some(name) = self.names.get(peer_id) {
            self.peers.get(name)
        } else {
            None
        }
    }

    fn get_mut(&mut self, peer_id: &PeerId) -> Option<&mut Peer> {
        if let Some(name) = self.names.get(peer_id) {
            self.peers.get_mut(name)
        } else {
            None
        }
    }

    fn get_by_name(&self, name: &XorName) -> Option<&Peer> {
        self.peers.get(name)
    }

    // Iterator over all peers in the map.
    fn peers(&self) -> Values<XorName, Peer> {
        self.peers.values()
    }

    fn insert(&mut self, peer: Peer) -> Option<Peer> {
        let old_peer = peer.peer_id
            .and_then(|peer_id| self.names.insert(peer_id, *peer.name()))
            .and_then(|old_name| self.peers.remove(&old_name));
        self.peers.insert(*peer.name(), peer).or(old_peer)
    }

    fn remove(&mut self, peer_id: &PeerId) -> Option<Peer> {
        if let Some(name) = self.names.remove(peer_id) {
            self.peers.remove(&name)
        } else {
            None
        }
    }

    fn remove_by_name(&mut self, name: &XorName) -> Option<Peer> {
        if let Some(peer) = self.peers.remove(name) {
            if let Some(peer_id) = peer.peer_id {
                let _ = self.names.remove(&peer_id);
            }

            Some(peer)
        } else {
            None
        }
    }
}

#[derive(Debug)]
enum CandidateState {
    VotedFor,
    AcceptedAsCandidate,
    Approved,
}

#[derive(Debug)]
struct ChallengeResponse {
    target_size: usize,
    difficulty: u8,
    seed: Vec<u8>,
    proof: VecDeque<u8>,
}

/// Holds the information of the joining node.
#[derive(Debug)]
struct Candidate {
    insertion_time: Instant,
    challenge_response: Option<ChallengeResponse>,
    client_auth: Authority<XorName>,
    state: CandidateState,
    passed_our_challenge: bool,
}

impl Candidate {
    fn new(client_auth: Authority<XorName>) -> Candidate {
        Candidate {
            insertion_time: Instant::now(),
            challenge_response: None,
            client_auth: client_auth,
            state: CandidateState::VotedFor,
            passed_our_challenge: false,
        }
    }

    fn is_expired(&self) -> bool {
        let timeout_duration = match self.state {
            CandidateState::VotedFor => Duration::from_secs(CANDIDATE_ACCEPT_TIMEOUT_SECS),
            CandidateState::AcceptedAsCandidate |
            CandidateState::Approved => {
                Duration::from_secs(RESOURCE_PROOF_DURATION_SECS + ACCUMULATION_TIMEOUT_SECS)
            }
        };
        self.insertion_time.elapsed() > timeout_duration
    }

    fn is_approved(&self) -> bool {
        match self.state {
            CandidateState::VotedFor |
            CandidateState::AcceptedAsCandidate => false,
            CandidateState::Approved => true,
        }
    }
}

/// A container for information about other nodes in the network.
///
/// This keeps track of which nodes we know of, which ones we have tried to connect to, which IDs
/// we have verified, whom we are directly connected to or via a tunnel.
pub struct PeerManager {
    connection_token_map: HashMap<u32, PublicId>,
    peer_map: PeerMap,
    /// Peers we connected to but don't know about yet
    unknown_peers: HashMap<PeerId, Instant>,
    proxy_peer_id: Option<PeerId>,
    our_public_id: PublicId,
    /// Joining nodes which want to join our section
    candidates: HashMap<XorName, Candidate>,
}

impl PeerManager {
    /// Returns a new peer manager with no entries.
    pub fn new(our_public_id: PublicId) -> PeerManager {
        PeerManager {
            connection_token_map: HashMap::new(),
            peer_map: PeerMap::new(),
            unknown_peers: HashMap::new(),
            proxy_peer_id: None,
            our_public_id: our_public_id,
            candidates: HashMap::new(),
        }
    }

    /// Update the PeerManager's idea of our own ID (due to relocation).
    pub fn update_our_id(&mut self, relocated_id: PublicId) {
        self.our_public_id = relocated_id;
    }

    /// Adds a potential candidate to the candidate list setting its state to `VotedFor`.  If
    /// another ongoing (i.e. unapproved) candidate exists, or if the candidate is unsuitable for
    /// adding to our section, returns an error.
    pub fn expect_candidate(&mut self,
                            candidate_name: XorName,
                            client_auth: Authority<XorName>)
                            -> Result<(), RoutingError> {
        if let Some((ongoing_name, _)) =
            self.candidates.iter().find(|&(_, candidate)| !candidate.is_approved()) {
            trace!("{:?} Rejected {} as a new candidate: still handling attempt by {}.",
                   self,
                   candidate_name,
                   ongoing_name);
            return Err(RoutingError::AlreadyHandlingJoinRequest);
        }
        let _ = self.candidates.insert(candidate_name, Candidate::new(client_auth));
        Ok(())
    }

    /// Our section has agreed that the candidate should be accepted pending proof of resource.
    /// Replaces any other potential candidate we have previously voted for.  Sets the candidate
    /// state to `AcceptedAsCandidate`.
    pub fn accept_as_candidate(&mut self,
                               candidate_name: XorName,
                               client_auth: Authority<XorName>,
                               our_section: &BTreeSet<XorName>)
                               -> BTreeSet<PublicId> {
        self.remove_unapproved_candidates(&candidate_name);
        self.candidates
            .entry(candidate_name)
            .or_insert_with(|| Candidate::new(client_auth))
            .state = CandidateState::AcceptedAsCandidate;
        self.get_pub_ids(our_section)
    }

    /// Verifies proof of resource.  If the response is not the current candidate, or if it fails
    /// validation, returns `Err`.  Otherwise returns the target size, difficulty and the time
    /// elapsed since the candidate was inserted.
    pub fn verify_candidate(&mut self,
                            candidate_name: &XorName,
                            part_index: usize,
                            part_count: usize,
                            proof_part: Vec<u8>,
                            leading_zero_bytes: u64)
                            -> Result<Option<(usize, u8, Duration)>, RoutingError> {
        let candidate = if let Some(candidate) = self.candidates.get_mut(candidate_name) {
            candidate
        } else {
            return Err(RoutingError::UnknownCandidate);
        };
        let challenge_response = &mut (if let Some(ref mut rp) = candidate.challenge_response {
            rp
        } else {
            return Err(RoutingError::FailedResourceProofValidation);
        });
        challenge_response.proof.extend(proof_part);
        if part_index + 1 != part_count {
            return Ok(None);
        }
        let rp_object = ResourceProof::new(challenge_response.target_size,
                                           challenge_response.difficulty);
        if rp_object.validate_all(&challenge_response.seed,
                                  &challenge_response.proof,
                                  leading_zero_bytes) {
            candidate.passed_our_challenge = true;
            Ok(Some((challenge_response.target_size,
                     challenge_response.difficulty,
                     candidate.insertion_time.elapsed())))
        } else {
            Err(RoutingError::FailedResourceProofValidation)
        }
    }

    /// Returns a tuple containing the verified candidate's `PublicId`, its client `Authority` and
    /// the `PublicId`s of all routing table entries.
    pub fn verified_candidate_info(&self) -> Result<(PublicId, Authority<XorName>), RoutingError> {
        if let Some((name, candidate)) =
            self.candidates
                .iter()
                .find(|&(_, cand)| cand.passed_our_challenge && !cand.is_approved()) {
            return if let Some(peer) = self.peer_map.get_by_name(name) {
                Ok((*peer.pub_id(), candidate.client_auth))
            } else {
                Err(RoutingError::UnknownCandidate)
            };
        }
        if let Some((name, _)) = self.candidates.iter().find(|&(_, cand)| !cand.is_approved()) {
            info!("{:?} Candidate {} has not passed our resource proof challenge in time. Not \
                   sending approval vote to our section.",
                  self,
                  name);
        }
        Err(RoutingError::UnknownCandidate)
    }

    /// Handles accumulated candidate approval.  Marks the candidate as `Approved` and returns the
    /// candidate's `PeerId`; or `Err` if the peer is not the candidate or we are missing its info.
    pub fn handle_candidate_approval(&mut self,
                                     candidate_name: XorName,
                                     client_auth: Authority<XorName>)
                                     -> Result<Option<PeerId>, RoutingError> {
        if let Some(candidate) = self.candidates.get_mut(&candidate_name) {
            candidate.state = CandidateState::Approved;
            if let Some(peer) = self.peer_map.get_by_name(&candidate_name) {
                if let Some(peer_id) = peer.peer_id() {
                    if let PeerState::Candidate(_) = *peer.state() {
                        return Ok(Some(*peer_id));
                    } else {
                        trace!("Node({:?}) Candidate {:?} not yet connected to us.",
                               self.our_public_id.name(),
                               candidate_name);
                        return Ok(None);
                    };
                } else {
                    trace!("Node({:?}) No peer ID with name {:?}",
                           self.our_public_id.name(),
                           candidate_name);
                }
            } else {
                trace!("Node({:?}) No peer with name {:?}",
                       self.our_public_id.name(),
                       candidate_name);
            }
            return Err(RoutingError::InvalidStateForOperation);
        }

        self.remove_unapproved_candidates(&candidate_name);
        let mut candidate = Candidate::new(client_auth);
        candidate.state = CandidateState::Approved;
        let _ = self.candidates.insert(candidate_name, candidate);
        trace!("{:?} No candidate with name {:?}", self, candidate_name);
        // TODO: more specific return error
        Err(RoutingError::InvalidStateForOperation)
    }

    /// Updates peer's state to `Candidate` in the peer map if it is an unapproved candidate and
    /// returns the whether the candidate needs to perform the resource proof.
    ///
    /// Returns:
    ///
    /// * Ok(true)                      if the peer is an unapproved candidate
    /// * Ok(false)                     if the peer has already been approved
    /// * Err(CandidateIsTunnelling)    if the peer is tunnelling
    /// * Err(UnknownCandidate)         if the peer is not in the candidate list
    pub fn handle_candidate_identify(&mut self,
                                     pub_id: &PublicId,
                                     peer_id: &PeerId,
                                     target_size: usize,
                                     difficulty: u8,
                                     seed: Vec<u8>)
                                     -> Result<bool, RoutingError> {
        if let Some(candidate) = self.candidates.get_mut(pub_id.name()) {
            if candidate.is_approved() {
                Ok(false)
            } else {
                let conn = self.peer_map
                    .get(peer_id)
                    .map_or(RoutingConnection::Direct, Peer::to_routing_connection);
                let state = PeerState::Candidate(conn);
                let _ = self.peer_map.insert(Peer::new(*pub_id, Some(*peer_id), state));
                if conn == RoutingConnection::Tunnel {
                    Err(RoutingError::CandidateIsTunnelling)
                } else {
                    candidate.challenge_response = Some(ChallengeResponse {
                        target_size: target_size,
                        difficulty: difficulty,
                        seed: seed,
                        proof: VecDeque::new(),
                    });
                    Ok(true)
                }
            }
        } else {
            Err(RoutingError::UnknownCandidate)
        }
    }

    /// Logs info about ongoing candidate state, if any.
    pub fn show_candidate_status(&self) {
        let mut have_candidate = false;
        let log_prefix = format!("{:?} Candidate Status - ", self);
        for (name, candidate) in self.candidates.iter().filter(|&(_, cand)| !cand.is_expired()) {
            have_candidate = true;
            let mut log_msg = format!("{}{} ", log_prefix, name);
            match candidate.challenge_response {
                Some(ChallengeResponse { ref target_size, ref proof, .. }) => {
                    if candidate.passed_our_challenge {
                        log_msg = format!("{}has passed our challenge ", log_msg);
                    } else if proof.is_empty() {
                        log_msg = format!("{}hasn't responded to our challenge yet ", log_msg);
                    } else {
                        log_msg = format!("{}has sent {}% of resource proof ",
                                          log_msg,
                                          (proof.len() * 100) / target_size);
                    }
                    if candidate.is_approved() {
                        log_msg = format!("{}and is approved by our section.", log_msg);
                    } else {
                        log_msg = format!("{}and is not yet approved by our section.", log_msg);
                    }
                }
                None => {
                    log_msg = format!("{}has not sent CandidateIdentify yet.", log_msg);
                }
            }
            trace!("{}", log_msg);
        }

        if have_candidate {
            return;
        }

        trace!("{}No candidate is currently being handled.", log_prefix);
    }

    /// Set as a full routing node (called at the same time as
    /// `RouteManager::add_to_routing_table()`).
    pub fn set_to_full_node(&mut self, pub_id: &PublicId, peer_id: &PeerId) {
        if let Some(peer) = self.peer_map.get(peer_id) {
            match peer.state {
                PeerState::ConnectionInfoPreparing { .. } |
                PeerState::ConnectionInfoReady(_) |
                PeerState::SearchingForTunnel |
                PeerState::Routing(RoutingConnection::Proxy(_)) |
                PeerState::Routing(RoutingConnection::Direct) |
                PeerState::Routing(RoutingConnection::Tunnel) => {
                    trace!("{:?} Unexpected peer state {:?} while adding {:?} into routing table.",
                           self,
                           peer.state,
                           peer_id)
                }
                PeerState::CrustConnecting if !self.unknown_peers.contains_key(peer_id) => {
                    trace!("{:?} Unexpected peer state {:?} while adding {:?} into routing table.",
                           self,
                           peer.state,
                           peer_id)
                }
                PeerState::CrustConnecting |
                PeerState::AwaitingNodeIdentify(_) |
                PeerState::Client |
                PeerState::JoiningNode |
                // This state is not unexpected; the peer may have been previously added via a
                // section update, and we handle it in `self.routing_table.add()` below by returning
                // an `AlreadyExists` error.
                PeerState::Routing(RoutingConnection::JoiningNode(_)) |
                PeerState::Candidate(_) |
                PeerState::Proxy => (),
            }
        } else {
            trace!("{:?} Set to full node called for {:?} not found in peer_map",
                   self,
                   peer_id);
        }

        let _ = self.unknown_peers.remove(peer_id);

        let conn = self.peer_map
            .remove(peer_id)
            .map_or(RoutingConnection::Direct,
                    |peer| peer.to_routing_connection());
        let _ = self.peer_map.insert(Peer::new(*pub_id, Some(*peer_id), PeerState::Routing(conn)));
    }

    /// Splits the indicated section and returns the `PeerId`s of any peers to which we should not
    /// remain connected.
    pub fn split_section(&mut self,
                         our_prefix: &Prefix<XorName>,
                         names_to_drop: Vec<XorName>)
                         -> Vec<(XorName, PeerId)> {
        let removal_keys = self.candidates
            .iter()
            .find(|&(name, candidate)| !candidate.is_approved() && !our_prefix.matches(name))
            .map(|(name, _)| *name);

        let ids_to_drop = names_to_drop.iter()
            .chain(removal_keys.iter())
            .filter_map(|name| {
                self.peer_map.remove_by_name(name).and_then(|peer| match peer {
                    Peer {
                        state: PeerState::Routing(RoutingConnection::JoiningNode(timestamp)),
                        ..
                    } |
                    Peer {
                        state: PeerState::Candidate(RoutingConnection::JoiningNode(timestamp)),
                        ..
                    } => {
                        debug!("{:?} still acts as proxy of {:?}, re-insert peer as JoiningNode",
                               self,
                               name);
                        let _ = self.peer_map.insert(Peer {
                            timestamp: timestamp,
                            state: PeerState::JoiningNode,
                            ..peer
                        });
                        None
                    }
                    Peer { state: PeerState::Routing(RoutingConnection::Proxy(timestamp)), .. } => {
                        let _ = self.peer_map.insert(Peer {
                            timestamp: timestamp,
                            state: PeerState::Proxy,
                            ..peer
                        });
                        None
                    }
                    Peer { peer_id: Some(id), .. } => Some((*name, id)),
                    Peer { peer_id: None, .. } => None,
                })
            })
            .collect_vec();

        self.cleanup_proxy_peer_id();

        for name in removal_keys.iter() {
            let _ = self.candidates.remove(name);
            trace!("{:?} Removed unapproved candidate {:?} after split.",
                   self,
                   name);
        }

        ids_to_drop
    }

    /// Returns the list of peers that have been dropped and need to be disconnected.
    pub fn add_prefix(&mut self, names_to_drop: Vec<XorName>) -> Vec<(XorName, PeerId)> {
        names_to_drop.into_iter()
            .filter_map(|name| if let Some(peer) = self.peer_map.remove_by_name(&name) {
                self.cleanup_proxy_peer_id();
                peer.peer_id.map(|peer_id| (name, peer_id))
            } else {
                None
            })
            .collect()
    }

    /// Returns `true` if we are directly connected to both peers.
    pub fn can_tunnel_for(&self, peer_id: &PeerId, dst_id: &PeerId) -> bool {
        let peer_state = self.get_state(peer_id);
        let dst_state = self.get_state(dst_id);
        match (peer_state, dst_state) {
            (Some(peer1), Some(peer2)) => peer1.can_tunnel_for() && peer2.can_tunnel_for(),
            _ => false,
        }
    }

    /// Returns the public ID of the given peer, if it is in `Routing` state.
    pub fn get_routing_peer(&self, peer_id: &PeerId) -> Option<&PublicId> {
        self.peer_map.get(peer_id).and_then(|peer| if let PeerState::Routing(_) = peer.state {
            Some(&peer.pub_id)
        } else {
            None
        })
    }

    /// Returns the proxy node, if connected.
    pub fn proxy(&self) -> Option<(&PeerId, &PublicId)> {
        if let Some(peer_id) = self.proxy_peer_id.as_ref() {
            if let Some(peer) = self.peer_map.get(peer_id) {
                return Some((peer_id, &peer.pub_id));
            }
        }

        None
    }

    /// Returns the proxy node's public ID, if it has the given peer ID.
    pub fn get_proxy_public_id(&self, peer_id: &PeerId) -> Option<&PublicId> {
        if Some(*peer_id) == self.proxy_peer_id {
            self.peer_map.get(peer_id).map(Peer::pub_id)
        } else {
            None
        }
    }

    /// Returns the proxy node's peer ID, if it has the given name.
    pub fn get_proxy_peer_id(&self, name: &XorName) -> Option<&PeerId> {
        if let Some(ref peer_id) = self.proxy_peer_id {
            if self.peer_map.get(peer_id).map(Peer::name) == Some(name) {
                return Some(peer_id);
            }
        }

        None
    }

    /// Inserts the given peer as a proxy node if applicable, returns `false` if it is not accepted
    /// and should be disconnected.
    pub fn set_proxy(&mut self, peer_id: PeerId, pub_id: PublicId) -> bool {
        if let Some(proxy_peer_id) = self.proxy_peer_id {
            debug!("{:?} Not accepting further bootstrap connections.", self);
            proxy_peer_id == peer_id
        } else {
            let _ = self.insert_peer(pub_id, Some(peer_id), PeerState::Proxy);
            self.proxy_peer_id = Some(peer_id);
            true
        }
    }

    /// Inserts the given client into the map. Returns true if we already had
    /// a peer with the given peer id.
    pub fn insert_client(&mut self, peer_id: PeerId, pub_id: PublicId) -> bool {
        self.insert_peer(pub_id, Some(peer_id), PeerState::Client)
    }

    /// Returns the given client's public key, if present.
    pub fn get_client(&self, peer_id: &PeerId) -> Option<&sign::PublicKey> {
        self.peer_map.get(peer_id).and_then(|peer| match peer.state {
            PeerState::Client => Some(peer.pub_id.signing_public_key()),
            _ => None,
        })
    }

    /// Inserts the given joining node into the map. Returns true if we already
    /// had a peer with the given peer id.
    pub fn insert_joining_node(&mut self, peer_id: PeerId, pub_id: PublicId) -> bool {
        self.insert_peer(pub_id, Some(peer_id), PeerState::JoiningNode)
    }

    /// Returns the given joining node's public key, if present.
    pub fn get_joining_node(&self, peer_id: &PeerId) -> Option<&sign::PublicKey> {
        self.peer_map.get(peer_id).and_then(|peer| match peer.state {
            PeerState::JoiningNode => Some(peer.pub_id.signing_public_key()),
            _ => None,
        })
    }

    /// Finds all joining nodes that have timed out and returns their peer IDs.
    pub fn remove_expired_joining_nodes(&mut self) -> Vec<PeerId> {
        let expired_ids = self.peer_map
            .peers()
            .filter(|peer| match peer.state {
                PeerState::JoiningNode | PeerState::Proxy => {
                    peer.timestamp.elapsed() >= Duration::from_secs(JOINING_NODE_TIMEOUT_SECS)
                }
                _ => false,
            })
            .filter_map(|peer| peer.peer_id)
            .collect_vec();

        expired_ids
    }

    /// Removes all timed out connections to unknown peers (i.e. whose public id we don't have yet)
    /// and also known peers from whom we're awaiting a `NodeIdentify`, and returns their peer IDs.
    ///
    /// Also removes timed out expected peers (those we tried to connect to), but doesn't return
    /// those.
    pub fn remove_expired_connections(&mut self) -> Vec<PeerId> {
        self.remove_expired();
        let mut expired_connections = Vec::new();

        for (peer_id, xor_name) in &self.peer_map.names {
            if let Some(peer) = self.peer_map.peers.get(xor_name) {
                if let PeerState::AwaitingNodeIdentify(_) = peer.state {
                    if peer.timestamp.elapsed() >= Duration::from_secs(NODE_IDENTIFY_TIMEOUT_SECS) {
                        expired_connections.push(*peer_id);
                    }
                }
            }
        }

        for peer_id in &expired_connections {
            let _ = self.peer_map.remove(peer_id);
        }

        let mut expired_unknown_peers = Vec::new();

        for (peer_id, timestamp) in &self.unknown_peers {
            if timestamp.elapsed() >= Duration::from_secs(NODE_IDENTIFY_TIMEOUT_SECS) {
                expired_unknown_peers.push(*peer_id);
            }
        }

        for peer_id in expired_unknown_peers {
            expired_connections.push(peer_id);
            let _ = self.unknown_peers.remove(&peer_id);
        }

        expired_connections
    }

    /// Returns the peer ID of the given node if it is our proxy or client or
    /// joining node.
    pub fn get_proxy_or_client_or_joining_node_peer_id(&self, pub_id: &PublicId) -> Option<PeerId> {
        if let Some(peer) = self.peer_map.get_by_name(pub_id.name()) {
            match peer.state {
                PeerState::Client | PeerState::JoiningNode | PeerState::Proxy => peer.peer_id,
                _ => None,
            }
        } else if let Some(join_peer) = self.peer_map
            .get_by_name(&XorName(sha256::hash(&pub_id.signing_public_key().0).0)) {
            // Joining node might have relocated by now but we might have it via its client name
            match join_peer.state {
                PeerState::JoiningNode => join_peer.peer_id,
                _ => None,
            }
        } else {
            None
        }
    }

    /// Returns the number of clients for which we act as a proxy and which intend to become a
    /// node.
    pub fn joining_nodes_num(&self) -> usize {
        self.peer_map
            .peers()
            .filter(|&peer| match peer.state {
                PeerState::JoiningNode => true,
                _ => false,
            })
            .count()
    }

    /// Returns the number of clients for which we act as a proxy and which do not intend to become
    /// a node.
    pub fn client_num(&self) -> usize {
        self.peer_map
            .peers()
            .filter(|&peer| match peer.state {
                PeerState::Client => true,
                _ => false,
            })
            .count()
    }

    /// Marks the given peer as "connected and waiting for `NodeIdentify`".
    pub fn connected_to(&mut self, peer_id: &PeerId) {
        if !self.set_state(peer_id, PeerState::AwaitingNodeIdentify(false)) {
            let _ = self.unknown_peers.insert(*peer_id, Instant::now());
        }
    }

    /// Marks the given peer as "connected via tunnel and waiting for `NodeIdentify`".
    /// Returns `false` if a tunnel is not needed.
    pub fn tunnelling_to(&mut self, peer_id: &PeerId) -> bool {
        match self.get_state(peer_id) {
            Some(&PeerState::AwaitingNodeIdentify(false)) |
            Some(&PeerState::Routing(_)) => {
                return false;
            }
            _ => (),
        }
        if !self.set_state(peer_id, PeerState::AwaitingNodeIdentify(true)) {
            let _ = self.unknown_peers.insert(*peer_id, Instant::now());
        }
        true
    }

    /// Returns the public ID of the given peer, if it is in `CrustConnecting` state.
    pub fn get_connecting_peer(&self, peer_id: &PeerId) -> Option<&PublicId> {
        self.peer_map.get(peer_id).and_then(|peer| if let PeerState::CrustConnecting = peer.state {
            return Some(&peer.pub_id);
        } else {
            None
        })
    }

    /// Returns the name of the given peer.
    pub fn get_peer_name(&self, peer_id: &PeerId) -> Option<&XorName> {
        self.peer_map.get(peer_id).map(Peer::name)
    }

    /// Returns the peer with the given peer_id if it is already in one of the
    /// connected states.
    pub fn get_connected_peer(&self, peer_id: &PeerId) -> Option<&Peer> {
        self.peer_map.get(peer_id).and_then(|peer| match peer.state {
            PeerState::Client |
            PeerState::JoiningNode |
            PeerState::Proxy |
            PeerState::Candidate(_) |
            PeerState::Routing(_) => Some(peer),
            _ => None,
        })
    }

    /// Return the PeerId of the node with a given name
    pub fn get_peer_id(&self, name: &XorName) -> Option<&PeerId> {
        self.peer_map.get_by_name(name).and_then(Peer::peer_id)
    }

    /// Return the PeerIds of nodes bearing the names.
    pub fn get_peer_ids(&self, names: &HashSet<XorName>) -> Vec<PeerId> {
        names.iter()
            .filter_map(|name| self.get_peer_id(name))
            .cloned()
            .collect()
    }

    /// Returns the PublicIds of nodes given their names; the result is filtered to the names we
    /// know about (i.e. unknown names are ignored).
    pub fn get_pub_ids(&self, names: &BTreeSet<XorName>) -> BTreeSet<PublicId> {
        names.into_iter()
            .filter_map(|name| if name == self.our_public_id.name() {
                Some(self.our_public_id)
            } else if let Some(peer) = self.peer_map.get_by_name(name) {
                Some(*peer.pub_id())
            } else {
                error!("{:?} Missing public ID for peer {:?}.", self, name);
                None
            })
            .collect()
    }

    /// Returns the `PeerId` of `name`, and whether it is connected via a tunnel or not.
    /// Returns `None` if peer is not found, has no `PeerId`, or non-routing state.
    pub fn get_id_and_tunnel_status(&self, name: &XorName) -> Option<(PeerId, bool)> {
        let peer = match self.peer_map.get_by_name(name) {
            Some(peer) => peer,
            None => {
                error!("{:?} has {} in RT, but has no entry in peer_map for it.",
                       self,
                       name);
                return None;
            }
        };
        let peer_id = match peer.peer_id {
            Some(peer_id) => peer_id,
            None => {
                error!("{:?} has {} in RT, but has no peer ID for it.", self, name);
                return None;
            }
        };
        let is_tunnel = match peer.state {
            PeerState::Routing(RoutingConnection::Tunnel) => true,
            PeerState::Routing(_) => false,
            _ => {
                error!("{:?} has {} in RT, but has state {:?} for it.",
                       self,
                       name,
                       peer.state);
                return None;
            }
        };
        Some((peer_id, is_tunnel))
    }

    pub fn correct_routing_state_to_direct(&mut self, peer_id: &PeerId) {
        let _ = self.set_state(peer_id, PeerState::Routing(RoutingConnection::Direct));
    }

<<<<<<< HEAD
    /// Get potential tunnel nodes for us.
    ///
    /// To be qualified: peer must be in our section, within NUM_TUNNEL_VIA_NODES closest and
    ///                  directly connected to us
    pub fn potential_tunnel_nodes(&self,
                                  our_section: &BTreeSet<XorName>)
                                  -> Vec<(XorName, PeerId)> {
=======
    /// Returns the `NUM_TUNNEL_VIA_NODES` closest peers from our section which can be potential
    /// tunnel node.
    pub fn potential_tunnel_nodes(&self) -> Vec<(XorName, PeerId)> {
        let our_section = self.routing_table
            .other_close_names(self.our_public_id.name())
            .unwrap_or_default();
>>>>>>> baa0aaaa
        self.peer_map
            .peers()
            .filter_map(|peer| if our_section.contains(peer.name()) &&
                                  peer.state.can_tunnel_for() {
                peer.peer_id.map_or(None, |peer_id| Some((*peer.name(), peer_id)))
            } else {
                None
            })
            .take(NUM_TUNNEL_VIA_NODES)
            .collect()
    }

    /// Sets the given peer to state `SearchingForTunnel` and returns querying candidates.
    /// Returns empty vector of candidates if it is already in Routing state.
    pub fn set_searching_for_tunnel(&mut self,
                                    our_section: &BTreeSet<XorName>,
                                    peer_id: PeerId,
                                    pub_id: PublicId)
                                    -> Vec<(XorName, PeerId)> {
        match self.get_state_by_name(pub_id.name()) {
            Some(&PeerState::Client) |
            Some(&PeerState::JoiningNode) |
            Some(&PeerState::Proxy) |
            Some(&PeerState::Routing(_)) |
            Some(&PeerState::AwaitingNodeIdentify(_)) => return vec![],
            _ => (),
        }

        let _ = self.insert_peer(pub_id, Some(peer_id), PeerState::SearchingForTunnel);
        self.potential_tunnel_nodes(our_section)
    }

    /// Inserts the given connection info in the map to wait for the peer's info, or returns both
    /// if that's already present and sets the status to `CrustConnecting`. It also returns the
    /// source and destination authorities for sending the serialised connection info to the peer.
    pub fn connection_info_prepared(&mut self,
                                    token: u32,
                                    our_info: PrivConnectionInfo)
                                    -> Result<ConnectionInfoPreparedResult, Error> {
        let pub_id = self.connection_token_map.remove(&token).ok_or(Error::PeerNotFound)?;
        let (us_as_src, them_as_dst, opt_their_info) = match self.peer_map
            .remove_by_name(pub_id.name()) {
            Some(Peer { state: PeerState::ConnectionInfoPreparing { us_as_src,
                                                             them_as_dst,
                                                             their_info },
                        .. }) => (us_as_src, them_as_dst, their_info),
            Some(peer) => {
                let _ = self.peer_map.insert(peer);
                return Err(Error::UnexpectedState);
            }
            None => return Err(Error::PeerNotFound),
        };
        Ok(ConnectionInfoPreparedResult {
            pub_id: pub_id,
            src: us_as_src,
            dst: them_as_dst,
            infos: match opt_their_info {
                Some((their_info, msg_id)) => {
                    let state = PeerState::CrustConnecting;
                    self.insert_peer(pub_id, Some(their_info.id()), state);
                    Some((our_info, their_info, msg_id))
                }
                None => {
                    let state = PeerState::ConnectionInfoReady(our_info);
                    self.insert_peer(pub_id, None, state);
                    None
                }
            },
        })
    }

    /// Inserts the given connection info in the map to wait for the preparation of our own info, or
    /// returns both if that's already present and sets the status to `CrustConnecting`.
    pub fn connection_info_received(&mut self,
                                    src: Authority<XorName>,
                                    dst: Authority<XorName>,
                                    pub_id: PublicId,
                                    peer_info: PubConnectionInfo,
                                    msg_id: MessageId)
                                    -> Result<ConnectionInfoReceivedResult, Error> {
        let peer_id = peer_info.id();

        match self.peer_map.remove_by_name(pub_id.name()) {
            Some(Peer { state: PeerState::ConnectionInfoReady(our_info), .. }) => {
                let state = PeerState::CrustConnecting;
                self.insert_peer(pub_id, Some(peer_id), state);
                Ok(ConnectionInfoReceivedResult::Ready(our_info, peer_info))
            }
            Some(Peer { state: PeerState::ConnectionInfoPreparing { us_as_src,
                                                             them_as_dst,
                                                             their_info: None },
                        .. }) => {
                let state = PeerState::ConnectionInfoPreparing {
                    us_as_src: us_as_src,
                    them_as_dst: them_as_dst,
                    their_info: Some((peer_info, msg_id)),
                };
                self.insert_peer(pub_id, Some(peer_id), state);
                Ok(ConnectionInfoReceivedResult::Waiting)
            }
            Some(peer @ Peer { state: PeerState::ConnectionInfoPreparing { .. }, .. }) |
            Some(peer @ Peer { state: PeerState::CrustConnecting, .. }) |
            Some(peer @ Peer { state: PeerState::AwaitingNodeIdentify(_), .. }) => {
                let _ = self.peer_map.insert(peer);
                Ok(ConnectionInfoReceivedResult::Waiting)
            }
            Some(peer @ Peer { state: PeerState::Client, .. }) => {
                let _ = self.peer_map.insert(peer);
                Ok(ConnectionInfoReceivedResult::IsClient)
            }
            Some(peer @ Peer { state: PeerState::JoiningNode, .. }) => {
                let _ = self.peer_map.insert(peer);
                Ok(ConnectionInfoReceivedResult::IsJoiningNode)
            }
            Some(peer @ Peer { state: PeerState::Proxy, .. }) => {
                let _ = self.peer_map.insert(peer);
                Ok(ConnectionInfoReceivedResult::IsProxy)
            }
            Some(peer @ Peer { state: PeerState::Routing(_), .. }) |
            Some(peer @ Peer { state: PeerState::Candidate(_), .. }) => {
                // TODO: We _should_ retry connecting if the peer is connected via tunnel.
                let _ = self.peer_map.insert(peer);
                Ok(ConnectionInfoReceivedResult::IsConnected)
            }
            Some(peer) => {
                warn!("{:?} Failed to insert connection info from {:?} ({:?}) as peer's current \
                       state is {:?}",
                      self,
                      pub_id.name(),
                      peer_id,
                      peer.state);
                let _ = self.peer_map.insert(peer);
                Err(Error::UnexpectedState)
            }
            None => {
                let state = PeerState::ConnectionInfoPreparing {
                    us_as_src: dst,
                    them_as_dst: src,
                    their_info: Some((peer_info, msg_id)),
                };
                self.insert_peer(pub_id, Some(peer_id), state);
                let token = rand::random();
                let _ = self.connection_token_map.insert(token, pub_id);
                Ok(ConnectionInfoReceivedResult::Prepare(token))
            }
        }
    }

    /// Returns a new token for Crust's `prepare_connection_info` and puts the given peer into
    /// `ConnectionInfoPreparing` status.
    pub fn get_connection_token(&mut self,
                                src: Authority<XorName>,
                                dst: Authority<XorName>,
                                pub_id: PublicId)
                                -> Option<u32> {
        match self.get_state_by_name(pub_id.name()) {
            Some(&PeerState::AwaitingNodeIdentify(_)) |
            Some(&PeerState::Client) |
            Some(&PeerState::ConnectionInfoPreparing { .. }) |
            Some(&PeerState::ConnectionInfoReady(..)) |
            Some(&PeerState::CrustConnecting) |
            Some(&PeerState::JoiningNode) |
            Some(&PeerState::Proxy) |
            Some(&PeerState::Candidate(_)) |
            Some(&PeerState::Routing(_)) => return None,
            Some(&PeerState::SearchingForTunnel) |
            None => (),
        }
        let token = rand::random();
        let _ = self.connection_token_map.insert(token, pub_id);
        self.insert_peer(pub_id,
                         None,
                         PeerState::ConnectionInfoPreparing {
                             us_as_src: src,
                             them_as_dst: dst,
                             their_info: None,
                         });
        Some(token)
    }

    /// If preparing connection info failed with the given token, prepares and returns a new token.
    pub fn get_new_connection_info_token(&mut self, token: u32) -> Result<u32, Error> {
        let pub_id = self.connection_token_map.remove(&token).ok_or(Error::PeerNotFound)?;
        let new_token = rand::random();
        let _ = self.connection_token_map.insert(new_token, pub_id);
        Ok(new_token)
    }

    /// Returns all peers we are looking for a tunnel to.
    pub fn peers_needing_tunnel(&self) -> Vec<PeerId> {
        self.peer_map
            .peers()
            .filter_map(|peer| match peer.state {
                PeerState::SearchingForTunnel => peer.peer_id,
                _ => None,
            })
            .collect()
    }

    /// Removes the given peer and returns it
    pub fn remove_peer_from_map(&mut self, peer_id: &PeerId) -> Option<Peer> {
        if let Some(peer) = self.peer_map.remove(peer_id) {
            self.cleanup_proxy_peer_id();
            Some(peer)
        } else {
            None
        }
    }

    /// Returns the state of the peer with the given name, if present.
    pub fn get_state_by_name(&self, name: &XorName) -> Option<&PeerState> {
        self.peer_map.get_by_name(name).map(Peer::state)
    }

    /// Returns the given peer's state, if present.
    pub fn get_state(&self, peer_id: &PeerId) -> Option<&PeerState> {
        self.peer_map.get(peer_id).map(Peer::state)
    }

    fn set_state(&mut self, peer_id: &PeerId, state: PeerState) -> bool {
        if let Some(peer) = self.peer_map.get_mut(peer_id) {
            peer.state = state;
            return true;
        }
        trace!("{:?}: {:?} not found. Cannot set state {:?}.",
               self,
               peer_id,
               state);
        false
    }

    fn insert_peer(&mut self, pub_id: PublicId, peer_id: Option<PeerId>, state: PeerState) -> bool {
        let result = self.peer_map.insert(Peer::new(pub_id, peer_id, state)).is_some();
        self.remove_expired();
        result
    }

    /// Remove expired connecting peers
    pub fn remove_expired(&mut self) {
        let expired_names = self.peer_map
            .peers()
            .filter(|peer| peer.is_expired())
            .map(|peer| *peer.name())
            .collect_vec();
        for name in expired_names {
            let _ = self.peer_map.remove_by_name(&name);
        }
        self.cleanup_proxy_peer_id();
    }

    /// Removes our proxy if the node is no longer connected.
    pub fn cleanup_proxy_peer_id(&mut self) {
        if let Some(peer_id) = self.proxy_peer_id {
            if self.peer_map.get(&peer_id).is_none() {
                self.proxy_peer_id = None;
            }
        }
    }

    fn remove_unapproved_candidates(&mut self, candidate_name: &XorName) {
        let old_candidates = mem::replace(&mut self.candidates, HashMap::new());
        self.candidates = old_candidates.into_iter()
            .filter(|&(name, ref candidate)| name == *candidate_name || candidate.is_approved())
            .collect();
    }

    /// Removes expired candidates and returns the list of peers from which we should disconnect.
    pub fn remove_expired_candidates(&mut self) -> Vec<PeerId> {
        let candidates = mem::replace(&mut self.candidates, HashMap::new());
        let (to_prune, to_keep) = candidates.into_iter()
            .partition(|&(_, ref candidate)| candidate.is_expired());
        self.candidates = to_keep;
        to_prune.into_iter().filter_map(|(name, _)| self.get_peer_id(&name).cloned()).collect()
    }
}

impl fmt::Debug for PeerManager {
    fn fmt(&self, formatter: &mut fmt::Formatter) -> fmt::Result {
        write!(formatter, "Node({})", self.our_public_id.name())
    }
}

#[cfg(feature = "use-mock-crust")]
impl PeerManager {
    /// Removes all peers that are not connected, as well as all expected peers and candidates.
    /// Returns `true` if any entry was removed, and `false` if there were no such peers.
    pub fn remove_connecting_peers(&mut self) -> bool {
        // Remove all peers that are not yet connected.
        let remove_names = self.peer_map
            .peers()
            .filter(|peer| match peer.state {
                PeerState::ConnectionInfoPreparing { .. } |
                PeerState::ConnectionInfoReady(_) |
                PeerState::CrustConnecting |
                PeerState::SearchingForTunnel => true,
                _ => false,
            })
            .map(|peer| *peer.name())
            .collect_vec();

        if remove_names.is_empty() && self.candidates.is_empty() {
            return false;
        }

        for name in remove_names {
            let _ = self.peer_map.remove_by_name(&name);
        }

        self.candidates.clear();
        true
    }
}

#[cfg(all(test, feature = "use-mock-crust"))]
mod tests {
    use id::FullId;
    use mock_crust::Endpoint;
    use mock_crust::crust::{PeerId, PrivConnectionInfo, PubConnectionInfo};
    use routing_table::Authority;
    use super::*;
    use types::MessageId;
    use xor_name::{XOR_NAME_LEN, XorName};

    fn node_auth(byte: u8) -> Authority<XorName> {
        Authority::ManagedNode(XorName([byte; XOR_NAME_LEN]))
    }

    #[test]
    pub fn connection_info_prepare_receive() {
        let orig_pub_id = *FullId::new().public_id();
        let mut peer_mgr = PeerManager::new(orig_pub_id);

        let our_connection_info = PrivConnectionInfo(PeerId(0), Endpoint(0));
        let their_connection_info = PubConnectionInfo(PeerId(1), Endpoint(1));
        // We decide to connect to the peer with `pub_id`:
        let token = unwrap!(peer_mgr.get_connection_token(node_auth(0), node_auth(1), orig_pub_id));
        // Crust has finished preparing the connection info.
        match peer_mgr.connection_info_prepared(token, our_connection_info.clone()) {
            Ok(ConnectionInfoPreparedResult { pub_id, src, dst, infos: None }) => {
                assert_eq!(orig_pub_id, pub_id);
                assert_eq!(node_auth(0), src);
                assert_eq!(node_auth(1), dst);
            }
            result => panic!("Unexpected result: {:?}", result),
        }
        // Finally, we received the peer's connection info.
        match peer_mgr.connection_info_received(node_auth(0),
                                                node_auth(1),
                                                orig_pub_id,
                                                their_connection_info.clone(),
                                                MessageId::new()) {
            Ok(ConnectionInfoReceivedResult::Ready(our_info, their_info)) => {
                assert_eq!(our_connection_info, our_info);
                assert_eq!(their_connection_info, their_info);
            }
            result => panic!("Unexpected result: {:?}", result),
        }
        // Since both connection infos are present, the state should now be `CrustConnecting`.
        match peer_mgr.get_state_by_name(orig_pub_id.name()) {
            Some(&PeerState::CrustConnecting) => (),
            state => panic!("Unexpected state: {:?}", state),
        }
    }

    #[test]
    pub fn connection_info_receive_prepare() {
        let orig_pub_id = *FullId::new().public_id();
        let mut peer_mgr = PeerManager::new(orig_pub_id);
        let our_connection_info = PrivConnectionInfo(PeerId(0), Endpoint(0));
        let their_connection_info = PubConnectionInfo(PeerId(1), Endpoint(1));
        let original_msg_id = MessageId::new();
        // We received a connection info from the peer and get a token to prepare ours.
        let token = match peer_mgr.connection_info_received(node_auth(0),
                                                            node_auth(1),
                                                            orig_pub_id,
                                                            their_connection_info.clone(),
                                                            original_msg_id) {
            Ok(ConnectionInfoReceivedResult::Prepare(token)) => token,
            result => panic!("Unexpected result: {:?}", result),
        };
        // Crust has finished preparing the connection info.
        match peer_mgr.connection_info_prepared(token, our_connection_info.clone()) {
            Ok(ConnectionInfoPreparedResult { pub_id,
                                              src,
                                              dst,
                                              infos: Some((our_info, their_info, msg_id)) }) => {
                assert_eq!(orig_pub_id, pub_id);
                assert_eq!(node_auth(1), src);
                assert_eq!(node_auth(0), dst);
                assert_eq!(our_connection_info, our_info);
                assert_eq!(their_connection_info, their_info);
                assert_eq!(original_msg_id, msg_id);
            }
            result => panic!("Unexpected result: {:?}", result),
        }
        // Since both connection infos are present, the state should now be `CrustConnecting`.
        match peer_mgr.get_state_by_name(orig_pub_id.name()) {
            Some(&PeerState::CrustConnecting) => (),
            state => panic!("Unexpected state: {:?}", state),
        }
    }
}<|MERGE_RESOLUTION|>--- conflicted
+++ resolved
@@ -1037,22 +1037,11 @@
         let _ = self.set_state(peer_id, PeerState::Routing(RoutingConnection::Direct));
     }
 
-<<<<<<< HEAD
-    /// Get potential tunnel nodes for us.
-    ///
-    /// To be qualified: peer must be in our section, within NUM_TUNNEL_VIA_NODES closest and
-    ///                  directly connected to us
+    /// Returns the `NUM_TUNNEL_VIA_NODES` closest peers from our section which can be potential
+    /// tunnel node.
     pub fn potential_tunnel_nodes(&self,
                                   our_section: &BTreeSet<XorName>)
                                   -> Vec<(XorName, PeerId)> {
-=======
-    /// Returns the `NUM_TUNNEL_VIA_NODES` closest peers from our section which can be potential
-    /// tunnel node.
-    pub fn potential_tunnel_nodes(&self) -> Vec<(XorName, PeerId)> {
-        let our_section = self.routing_table
-            .other_close_names(self.our_public_id.name())
-            .unwrap_or_default();
->>>>>>> baa0aaaa
         self.peer_map
             .peers()
             .filter_map(|peer| if our_section.contains(peer.name()) &&
