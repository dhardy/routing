--- conflicted
+++ resolved
@@ -100,38 +100,6 @@
                           -> Evented<(RoutingActionSender, StateMachine)> {
         let full_id = FullId::new();
 
-<<<<<<< HEAD
-        StateMachine::new(move |crust_service, timer| {
-            let not_allowed_on_lan = self.deny_other_local_nodes &&
-                                     crust_service.has_peers_on_lan();
-
-            if self.first {
-                if let Some(state) = states::Node::first(self.cache,
-                                                         crust_service,
-                                                         full_id,
-                                                         min_section_size,
-                                                         timer) {
-                        State::Node(state)
-                    } else {
-                        State::Terminated
-                    }
-                    .to_evented()
-            } else if not_allowed_on_lan {
-                error!("Bootstrapping({:?}) More than 1 routing node found on LAN. Currently \
-                        this is not supported",
-                       full_id.public_id().name());
-
-                Evented::single(Event::Terminate, State::Terminated)
-            } else {
-                State::Bootstrapping(states::Bootstrapping::new(self.cache,
-                                                                false,
-                                                                crust_service,
-                                                                full_id,
-                                                                min_section_size,
-                                                                timer))
-                    .to_evented()
-            }
-=======
         StateMachine::new(move |crust_service, timer| if self.first {
             if let Some(state) = states::Node::first(self.cache,
                                                      crust_service,
@@ -143,7 +111,7 @@
                     State::Terminated
                 }
                 .to_evented()
-        } else if 
+        } else if
             self.deny_other_local_nodes && crust_service.has_peers_on_lan() {
             error!("Bootstrapping({:?}) More than 1 routing node found on LAN. Currently this is \
                     not supported",
@@ -158,7 +126,6 @@
                                                             min_section_size,
                                                             timer))
                 .to_evented()
->>>>>>> 638e49ab
         })
     }
 }
