--- conflicted
+++ resolved
@@ -487,10 +487,11 @@
     }
 
     fn find_tunnel_for_peer(&mut self, peer_id: PeerId, pub_id: &PublicId) {
-        let potential_nodes = self.peer_mgr
-            .set_searching_for_tunnel(self.route_mgr.routing_table().our_section(),
-                                      peer_id,
-                                      *pub_id);
+        if self.peer_mgr.set_searching_for_tunnel(peer_id, *pub_id) {
+            return;
+        }
+        let potential_nodes =
+            self.route_mgr.potential_tunnel_nodes(&mut self.peer_mgr, pub_id.name());
         for (name, dst_peer_id) in potential_nodes {
             trace!("{:?} Asking {:?} to serve as a tunnel for {:?}.",
                    self,
@@ -740,14 +741,10 @@
                                              *self.full_id.public_id(),
                                              section.clone(),
                                              sig,
-<<<<<<< HEAD
-                                             self.route_mgr.routing_table().our_section().len());
-=======
-                                             self.peer_mgr
+                                             self.route_mgr
                                                  .routing_table()
                                                  .our_section()
                                                  .len());
->>>>>>> 8cfc29fa
 
         // this defines whom we are sending signature to: our section if dst is None, or given
         // name if it's Some
@@ -784,23 +781,14 @@
             .ok_or(RoutingError::InvalidSource)?;
         let serialised = serialisation::serialise(&section_list)?;
         if sign::verify_detached(&sig, &serialised, src_pub_id.signing_public_key()) {
-<<<<<<< HEAD
-            self.section_list_sigs
-                .add_signature(section_list.prefix,
-                               *src_pub_id,
-                               section_list,
-                               sig,
-                               self.route_mgr.routing_table().our_section().len());
-=======
             self.section_list_sigs.add_signature(section_list.prefix,
                                                  *src_pub_id,
                                                  section_list,
                                                  sig,
-                                                 self.peer_mgr
+                                                 self.route_mgr
                                                      .routing_table()
                                                      .our_section()
                                                      .len());
->>>>>>> 8cfc29fa
             Ok(())
         } else {
             Err(RoutingError::FailedSignature)
@@ -1076,11 +1064,7 @@
               self,
               self.our_prefix(),
               candidate_id.name());
-<<<<<<< HEAD
-        if self.route_mgr.routing_table().is_merge_in_process() {
-=======
         if self.we_want_to_merge() || self.they_want_to_merge() {
->>>>>>> 8cfc29fa
             debug!("{:?} Not sending NodeApproval since our section is currently merging.",
                    self);
         } else {
@@ -1467,15 +1451,11 @@
             (0, 1)
         } else {
             (RESOURCE_PROOF_DIFFICULTY,
-<<<<<<< HEAD
-             RESOURCE_PROOF_TARGET_SIZE / (self.route_mgr.routing_table().our_section().len() + 1))
-=======
              RESOURCE_PROOF_TARGET_SIZE /
-             (self.peer_mgr
+             (self.route_mgr
                   .routing_table()
                   .our_section()
                   .len() + 1))
->>>>>>> 8cfc29fa
         };
         let seed: Vec<u8> = if cfg!(feature = "use-mock-crust") {
             vec![5u8; 4]
@@ -1522,14 +1502,10 @@
                             public_id: &PublicId,
                             peer_id: &PeerId,
                             outbox: &mut EventBox) {
-<<<<<<< HEAD
-        self.peer_mgr.pre_add_to_table(peer_id);
-        match self.route_mgr.add_to_routing_table(public_id) {
-=======
         let want_to_merge = self.we_want_to_merge() || self.they_want_to_merge();
         let mut need_split = false;
-        match self.peer_mgr.add_to_routing_table(public_id, peer_id, want_to_merge) {
->>>>>>> 8cfc29fa
+        self.peer_mgr.pre_add_to_table(peer_id);
+        match self.route_mgr.add_to_routing_table(public_id, want_to_merge) {
             Err(RoutingTableError::AlreadyExists) => return,  // already in RT
             Err(error) => {
                 debug!("{:?} Peer {:?} was not added to the routing table: {}",
@@ -1557,14 +1533,10 @@
             }
         }
 
-<<<<<<< HEAD
-        if self.route_mgr.routing_table().our_section().contains(public_id.name()) {
-=======
-        if self.peer_mgr
+        if self.route_mgr
                .routing_table()
                .our_section()
                .contains(public_id.name()) {
->>>>>>> 8cfc29fa
             self.reset_rt_timer();
         }
 
@@ -1584,15 +1556,9 @@
                 self.send_section_update(None);
             }
 
-<<<<<<< HEAD
             if let Some(prefix) = self.route_mgr
-                .routing_table()
-                .find_section_prefix(public_id.name()) {
-=======
-            if let Some(prefix) = self.peer_mgr
                    .routing_table()
                    .find_section_prefix(public_id.name()) {
->>>>>>> 8cfc29fa
                 self.send_section_list_signature(prefix, None);
                 if prefix == *self.our_prefix() {
                     // if the node joined our section, send signatures for all section lists to it
@@ -1603,17 +1569,10 @@
             }
         }
 
-<<<<<<< HEAD
-        let peers_needing_tunnel = self.peer_mgr.peers_needing_tunnel();
-        let potential_nodes = self.peer_mgr
-            .potential_tunnel_nodes(self.route_mgr.routing_table().our_section());
-        if !peers_needing_tunnel.is_empty() &&
-           potential_nodes.contains(&(*public_id.name(), *peer_id)) {
-            for dst_id in peers_needing_tunnel {
-=======
         for (dst_id, peer_name) in self.peer_mgr.peers_needing_tunnel() {
-            if self.peer_mgr.is_potential_tunnel_node(public_id.name(), &peer_name) {
->>>>>>> 8cfc29fa
+            if self.route_mgr.is_potential_tunnel_node(&mut self.peer_mgr,
+                                                       public_id.name(),
+                                                       &peer_name) {
                 trace!("{:?} Asking {:?} to serve as a tunnel for {:?}",
                        self,
                        peer_id,
@@ -1624,18 +1583,6 @@
         }
     }
 
-<<<<<<< HEAD
-    // Tell all neighbouring sections that our member list changed.
-    // Currently we only send this when nodes join and it's only used to add missing members.
-    fn send_section_update(&mut self) {
-        if !self.route_mgr.routing_table().is_valid() {
-            trace!("{:?} Not sending section update since RT invariant not held.",
-                   self);
-            return;
-        }
-        trace!("{:?} Sending section update", self);
-        let members = self.peer_mgr.get_pub_ids(self.route_mgr.routing_table().our_section());
-=======
     // Tell neighbouring sections that our member list changed. If `dst_prefix` is `Some`, only tell
     // that section, otherwise tell all neighbouring sections.
     //
@@ -1643,7 +1590,7 @@
     // `SectionUpdateRequest` from a neighbouring section) and it's only used to add missing members
     // or split a section.
     fn send_section_update(&mut self, dst_prefix: Option<Prefix<XorName>>) {
-        if !self.peer_mgr.routing_table().is_valid() {
+        if !self.route_mgr.routing_table().is_valid() {
             warn!("{:?} Not sending section update since RT invariant not held.",
                   self);
             return;
@@ -1653,8 +1600,7 @@
             return;
         }
 
-        let members = self.peer_mgr.get_pub_ids(self.peer_mgr.routing_table().our_section());
->>>>>>> 8cfc29fa
+        let members = self.peer_mgr.get_pub_ids(self.route_mgr.routing_table().our_section());
 
         let content = MessageContent::SectionUpdate {
             prefix: *self.our_prefix(),
@@ -1664,15 +1610,11 @@
 
         let neighbours = match dst_prefix {
             Some(prefix) => iter::once(prefix).collect(),
-            None => self.peer_mgr.routing_table().other_prefixes(),
+            None => self.route_mgr.routing_table().other_prefixes(),
         };
 
-<<<<<<< HEAD
-        let neighbours = self.route_mgr.routing_table().other_prefixes();
-=======
         trace!("{:?} Sending section update to {:?}", self, neighbours);
 
->>>>>>> 8cfc29fa
         for neighbour_pfx in neighbours {
             let src = Authority::Section(self.our_prefix().lower_bound());
             let dst = Authority::PrefixSection(neighbour_pfx);
@@ -1801,18 +1743,11 @@
             Authority::ManagedNode(ref name) => name,
             _ => unreachable!(),
         };
-<<<<<<< HEAD
         self.route_mgr.allow_connect(name)?;
-        let their_connection_info = self.decrypt_connection_info(&encrypted_connection_info,
-                                     &box_::Nonce(nonce_bytes),
-                                     &public_id)?;
-=======
-        self.peer_mgr.allow_connect(name)?;
         let their_connection_info =
             self.decrypt_connection_info(&encrypted_connection_info,
                                          &box_::Nonce(nonce_bytes),
                                          &public_id)?;
->>>>>>> 8cfc29fa
         let peer_id = their_connection_info.id();
         use peer_manager::ConnectionInfoReceivedResult::*;
         match self.peer_mgr.connection_info_received(src,
@@ -1857,18 +1792,11 @@
                                        src: XorName,
                                        dst: Authority<XorName>)
                                        -> Result<(), RoutingError> {
-<<<<<<< HEAD
         self.route_mgr.allow_connect(&src)?;
-        let their_connection_info = self.decrypt_connection_info(&encrypted_connection_info,
-                                     &box_::Nonce(nonce_bytes),
-                                     &public_id)?;
-=======
-        self.peer_mgr.allow_connect(&src)?;
         let their_connection_info =
             self.decrypt_connection_info(&encrypted_connection_info,
                                          &box_::Nonce(nonce_bytes),
                                          &public_id)?;
->>>>>>> 8cfc29fa
         let peer_id = their_connection_info.id();
         use peer_manager::ConnectionInfoReceivedResult::*;
         match self.peer_mgr.connection_info_received(Authority::ManagedNode(src),
@@ -2130,14 +2058,10 @@
         });
         candidate_id.set_name(relocated_name);
 
-<<<<<<< HEAD
-        if self.route_mgr.routing_table().should_join_our_section(candidate_id.name()).is_err() {
-=======
-        if self.peer_mgr
+        if self.route_mgr
                .routing_table()
                .should_join_our_section(candidate_id.name())
                .is_err() {
->>>>>>> 8cfc29fa
             let request_content = MessageContent::ExpectCandidate {
                 expect_id: candidate_id,
                 client_auth: client_auth,
@@ -2148,7 +2072,9 @@
             return self.send_routing_message(src, dst, request_content);
         }
 
-        self.route_mgr.routing_table().should_join_our_section(candidate_id.name())?;
+        self.route_mgr
+            .routing_table()
+            .should_join_our_section(candidate_id.name())?;
         self.peer_mgr.expect_candidate(*candidate_id.name(), client_auth)?;
         let response_content = MessageContent::AcceptAsCandidate {
             expect_id: candidate_id,
@@ -2184,10 +2110,10 @@
         self.candidate_timer_token =
             Some(self.timer.schedule(Duration::from_secs(RESOURCE_PROOF_DURATION_SECS)));
 
-        let own_section = self.peer_mgr
-            .accept_as_candidate(*candidate_id.name(),
-                                 client_auth,
-                                 self.route_mgr.routing_table().our_section());
+        let own_section =
+            self.peer_mgr.accept_as_candidate(*candidate_id.name(),
+                                              client_auth,
+                                              self.route_mgr.routing_table().our_section());
         let response_content = MessageContent::GetNodeNameResponse {
             relocated_id: candidate_id,
             section: own_section,
@@ -2224,21 +2150,17 @@
         //       flow for joining nodes is in place and we send the routing table to the new node
         //       at the point where it gets added to the section.
         let pfx_name = prefix.lower_bound();
-<<<<<<< HEAD
+        // if !prefix.is_compatible(self.our_prefix()) {
         while let Some(rt_pfx) = self.route_mgr.routing_table().find_section_prefix(&pfx_name) {
-=======
-        // if !prefix.is_compatible(self.our_prefix()) {
-        while let Some(rt_pfx) = self.peer_mgr.routing_table().find_section_prefix(&pfx_name) {
             if merge && rt_pfx.bit_count() > prefix.bit_count() {
-                for (name, peer_id) in self.peer_mgr.add_prefix(prefix) {
+                for (name, peer_id) in self.route_mgr.add_prefix(&mut self.peer_mgr, prefix) {
                     self.disconnect_peer(&peer_id, Some(outbox));
                     info!("{:?} Dropped {:?} from the routing table.", self, name);
                 }
                 info!("{:?} Merge on SectionUpdate completed. Prefixes: {:?}",
                       self,
-                      self.peer_mgr.routing_table().prefixes());
-            }
->>>>>>> 8cfc29fa
+                      self.route_mgr.routing_table().prefixes());
+            }
             if rt_pfx.bit_count() >= prefix.bit_count() {
                 break;
             }
@@ -2263,20 +2185,12 @@
 
         let own_name = *self.name();
         for pub_id in members {
-<<<<<<< HEAD
             self.route_mgr.expect_peer(&pub_id);
-            if let Err(error) = self.send_connection_info_request(pub_id,
-                                              Authority::ManagedNode(own_name),
-                                              Authority::ManagedNode(*pub_id.name()),
-                                              outbox) {
-=======
-            self.peer_mgr.expect_peer(&pub_id);
             if let Err(error) =
                 self.send_connection_info_request(pub_id,
                                                   Authority::ManagedNode(own_name),
                                                   Authority::ManagedNode(*pub_id.name()),
                                                   outbox) {
->>>>>>> 8cfc29fa
                 debug!("{:?} - Failed to send connection info to {:?}: {:?}",
                        self,
                        pub_id,
@@ -2293,11 +2207,7 @@
                      src: Authority<XorName>,
                      dst: Authority<XorName>)
                      -> Result<(), RoutingError> {
-<<<<<<< HEAD
-        if self.route_mgr.routing_table().is_merge_in_process() {
-=======
         if self.we_want_to_merge() || self.they_want_to_merge() {
->>>>>>> 8cfc29fa
             return Ok(());
         }
 
@@ -2327,13 +2237,8 @@
                      message_id: MessageId,
                      outbox: &mut EventBox)
                      -> Result<(), RoutingError> {
-<<<<<<< HEAD
-        if Some(message_id) != self.rt_msg_id ||
-           self.route_mgr.routing_table().is_merge_in_process() {
-=======
         if Some(message_id) != self.rt_msg_id || self.we_want_to_merge() ||
            self.they_want_to_merge() {
->>>>>>> 8cfc29fa
             trace!("{:?} Ignoring RT response {:?}. Waiting for {:?}",
                    self,
                    message_id,
@@ -2363,14 +2268,10 @@
               self.route_mgr.routing_table().prefixes());
         let src = Authority::ManagedNode(*self.name());
         for member in members {
-<<<<<<< HEAD
-            if self.route_mgr.routing_table().need_to_add(member.name()).is_ok() {
-=======
-            if self.peer_mgr
+            if self.route_mgr
                    .routing_table()
                    .need_to_add(member.name())
                    .is_ok() {
->>>>>>> 8cfc29fa
                 let dst = Authority::ManagedNode(*member.name());
                 if let Err(error) = self.send_connection_info_request(member, src, dst, outbox) {
                     debug!("{:?} - Failed to send connection info to {:?}: {:?}",
@@ -2395,8 +2296,8 @@
         }
         // None of the `peers_to_drop` will have been in our section, so no need to notify Routing
         // user about them.
-        let (peers_to_drop, our_new_prefix) = self.route_mgr
-            .split_section(&mut self.peer_mgr, prefix);
+        let (peers_to_drop, our_new_prefix) =
+            self.route_mgr.split_section(&mut self.peer_mgr, prefix);
         if let Some(new_prefix) = our_new_prefix {
             outbox.send_event(Event::SectionSplit(new_prefix));
         }
@@ -2433,11 +2334,6 @@
                                 sections: SectionMap,
                                 outbox: &mut EventBox)
                                 -> Result<(), RoutingError> {
-<<<<<<< HEAD
-        self.peer_mgr.remove_expired();
-        let (merge_state, needed_peers) = self.route_mgr
-            .merge_own_section(sender_prefix, merge_prefix, sections);
-=======
         if !merge_prefix.is_compatible(&sender_prefix) ||
            merge_prefix.bit_count() + 1 != sender_prefix.bit_count() ||
            !merge_prefix.is_compatible(self.our_prefix()) ||
@@ -2489,10 +2385,10 @@
                                  sections: SectionMap,
                                  outbox: &mut EventBox)
                                  -> Result<(), RoutingError> {
+        self.peer_mgr.remove_expired();
         let merge_prefix = sender_prefix.popped();
         let (merge_state, needed_peers) =
-            self.peer_mgr.merge_own_section(sender_prefix, merge_prefix, sections);
->>>>>>> 8cfc29fa
+            self.route_mgr.merge_own_section(sender_prefix, merge_prefix, sections);
 
         match merge_state {
             OwnMergeState::Ongoing |
@@ -2502,12 +2398,7 @@
                 outbox.send_event(Event::SectionMerge(merge_details.prefix));
                 info!("{:?} Own section merge completed. Prefixes: {:?}",
                       self,
-<<<<<<< HEAD
                       self.route_mgr.routing_table().prefixes());
-                self.merge_if_necessary();
-=======
-                      self.peer_mgr.routing_table().prefixes());
->>>>>>> 8cfc29fa
 
                 // after the merge, half of our section won't have our signatures -- send them
                 for prefix in self.route_mgr.routing_table().prefixes() {
@@ -2775,11 +2666,7 @@
         };
         let sections = self.route_mgr.pub_ids_by_section(&self.peer_mgr);
 
-<<<<<<< HEAD
-        if self.route_mgr.routing_table().is_merge_in_process() {
-=======
         if self.we_want_to_merge() || self.they_want_to_merge() {
->>>>>>> 8cfc29fa
             debug!("{:?} Resource proof duration has finished, but not voting to approve \
                    candidate {} since our section is currently merging.",
                    self,
@@ -3120,18 +3007,13 @@
 
     // Handle dropped peer with the given peer id. Returns true if we should keep running, false if
     // we should terminate.
-<<<<<<< HEAD
-    fn dropped_peer(&mut self, peer_id: &PeerId, outbox: &mut EventBox) -> bool {
-        let (peer, removal_result) = match self.route_mgr
-            .remove_peer(&mut self.peer_mgr, peer_id) {
-=======
     fn dropped_peer(&mut self,
                     peer_id: &PeerId,
                     outbox: &mut EventBox,
                     mut try_reconnect: bool)
                     -> bool {
-        let (peer, removal_result) = match self.peer_mgr.remove_peer(peer_id) {
->>>>>>> 8cfc29fa
+        let (peer, removal_result) = match self.route_mgr.remove_peer(&mut self.peer_mgr,
+                                         peer_id) {
             Some(result) => result,
             None => return true,
         };
@@ -3202,16 +3084,7 @@
 
         self.merge_if_necessary();
 
-<<<<<<< HEAD
-        self.route_mgr.routing_table().find_section_prefix(&details.name).map_or((), |prefix| {
-            self.send_section_list_signature(prefix, None);
-        });
-        if details.was_in_our_section {
-            self.reset_rt_timer();
-            self.section_list_sigs
-                .remove_signatures_by(*pub_id, self.route_mgr.routing_table().our_section().len());
-=======
-        self.peer_mgr
+        self.route_mgr
             .routing_table()
             .find_section_prefix(&details.name)
             .map_or((),
@@ -3219,11 +3092,10 @@
         if details.was_in_our_section {
             self.reset_rt_timer();
             self.section_list_sigs.remove_signatures_by(*pub_id,
-                                                        self.peer_mgr
+                                                        self.route_mgr
                                                             .routing_table()
                                                             .our_section()
                                                             .len());
->>>>>>> 8cfc29fa
         }
 
         if self.route_mgr.routing_table().is_empty() {
@@ -3253,11 +3125,9 @@
 
     fn merge_if_necessary(&mut self) {
         if let Some((sender_prefix, merge_prefix, sections)) =
-<<<<<<< HEAD
-            self.route_mgr.should_merge(&self.peer_mgr) {
-=======
-            self.peer_mgr.should_merge(self.we_want_to_merge(), self.they_want_to_merge()) {
->>>>>>> 8cfc29fa
+            self.route_mgr.should_merge(&self.peer_mgr,
+                                        self.we_want_to_merge(),
+                                        self.they_want_to_merge()) {
             let content = MessageContent::OwnSectionMerge(sections);
             let src = Authority::PrefixSection(sender_prefix);
             let dst = Authority::PrefixSection(merge_prefix);
@@ -3395,7 +3265,7 @@
     }
 
     fn cache_section_update_request(&mut self, other_section_prefix: Prefix<XorName>) {
-        if (self.peer_mgr
+        if (self.route_mgr
                 .routing_table()
                 .should_merge(self.we_want_to_merge(), self.they_want_to_merge())
                 .is_some() || self.we_want_to_merge() || self.they_want_to_merge()) &&
@@ -3549,33 +3419,19 @@
         use routing_table::Authority::*;
         let sending_names = match routing_msg.src {
             ClientManager(_) | NaeManager(_) | NodeManager(_) | ManagedNode(_) => {
-<<<<<<< HEAD
-                let section = self.route_mgr
-                    .routing_table()
-                    .get_section(self.name())
-                    .ok_or(RoutingError::RoutingTable(RoutingTableError::NoSuchPeer))?;
-=======
                 let section =
-                    self.peer_mgr
+                    self.route_mgr
                         .routing_table()
                         .get_section(self.name())
                         .ok_or(RoutingError::RoutingTable(RoutingTableError::NoSuchPeer))?;
->>>>>>> 8cfc29fa
                 let pub_ids = self.peer_mgr.get_pub_ids(section);
                 vec![SectionList::new(*self.our_prefix(), pub_ids)]
             }
             Section(_) => {
                 vec![SectionList::new(*self.our_prefix(),
-<<<<<<< HEAD
-                                      self.peer_mgr
-                                          .get_pub_ids(self.route_mgr
-                                              .routing_table()
-                                              .our_section()))]
-=======
-                                      self.peer_mgr.get_pub_ids(self.peer_mgr
+                                      self.peer_mgr.get_pub_ids(self.route_mgr
                                                                     .routing_table()
                                                                     .our_section()))]
->>>>>>> 8cfc29fa
             }
             PrefixSection(ref prefix) => {
                 self.route_mgr
