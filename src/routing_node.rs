--- conflicted
+++ resolved
@@ -815,26 +815,70 @@
 
 #[cfg(test)]
 mod test {
-<<<<<<< HEAD
     use generic_sendable_type;
     use routing_node::{RoutingNode};
     use node_interface::*;
-    use types::{Authority, DestinationAddress, SourceAddress};
     use name_type::NameType;
     use super::super::{Action, RoutingError};
     use std::thread;
     use std::net::{SocketAddr};
     use std::str::FromStr;
-    use test_utils::Random;
     use sendable::Sendable;
     use messages::put_data::PutData;
     use messages::put_data_response::PutDataResponse;
     use messages::{RoutingMessage, MessageTypeTag};
     use message_header::MessageHeader;
-    use types::{MessageId, RoutingTrait, NameAndTypeId};
+    use types::{MessageId, NameAndTypeId};
     use std::sync::{Arc, mpsc, Mutex};
+    use routing_table;
+    use test_utils::{Random, xor};
+    use rand::random;
+    use name_type::{closer_to_target};
+    use types;
+    use types::{Pmid, PublicPmid, Authority};
 
     struct NullInterface;
+
+    impl Interface for NullInterface {
+        fn handle_get(&mut self, type_id: u64, name : NameType, our_authority: types::Authority,
+                      from_authority: types::Authority, from_address: NameType) -> Result<Action, RoutingError> {
+            Err(RoutingError::Success)
+        }
+        fn handle_put(&mut self, our_authority: types::Authority, from_authority: types::Authority,
+                    from_address: NameType, dest_address: types::DestinationAddress,
+                    data: Vec<u8>) -> Result<Action, RoutingError> {
+            Err(RoutingError::Success)
+        }
+        fn handle_post(&mut self, our_authority: types::Authority, from_authority: types::Authority,
+                       from_address: NameType, data: Vec<u8>) -> Result<Action, RoutingError> {
+            Err(RoutingError::Success)
+        }
+        fn handle_get_response(&mut self, from_address: NameType, response: Result<Vec<u8>,
+                               RoutingError>) {
+            unimplemented!();
+        }
+        fn handle_put_response(&mut self, from_authority: types::Authority, from_address: NameType,
+                               response: Result<Vec<u8>, RoutingError>) {
+            unimplemented!();
+        }
+        fn handle_post_response(&mut self, from_authority: types::Authority, from_address: NameType,
+                                response: Result<Vec<u8>, RoutingError>) {
+            unimplemented!();
+        }
+        fn handle_churn(&mut self, close_group: Vec<NameType>)
+            -> Vec<generic_sendable_type::GenericSendableType> {
+            unimplemented!();
+        }
+        fn handle_cache_get(&mut self, type_id: u64, name : NameType, from_authority: types::Authority,
+                            from_address: NameType) -> Result<Action, RoutingError> {
+            Err(RoutingError::Success)
+        }
+        fn handle_cache_put(&mut self, from_authority: types::Authority, from_address: NameType,
+                            data: Vec<u8>) -> Result<Action, RoutingError> {
+            Err(RoutingError::Success)
+        }
+    }
+
 
     struct Stats {
         call_count: u32,
@@ -864,174 +908,38 @@
     }
 
     impl Interface for TestInterface {
-        fn handle_get(&mut self,
-                      type_id: u64,
-                      name: NameType,
-                      our_authority: Authority,
-                      from_authority: Authority,
-                      from_address: NameType) -> Result<Action, RoutingError> { unimplemented!() }
-
-        fn handle_put(&mut self,
-                      our_authority: Authority,
-                      from_authority: Authority,
-                      from_address: NameType,
-                      dest_address: DestinationAddress,
-                      data: Vec<u8>) -> Result<Action, RoutingError> {
-                          let stats = self.stats.clone();
-                          let mut stats_value = stats.lock().unwrap();
-                          stats_value.call_count += 1;
-                          stats_value.data = Some(data.clone());
-                          Ok(Action::Reply(data))
-                      }
-
-        fn handle_put_response(&mut self, from_authority: Authority, from_address: NameType,
+        fn handle_get(&mut self, type_id: u64, name : NameType, our_authority: types::Authority,
+                      from_authority: types::Authority, from_address: NameType) -> Result<Action, RoutingError> {
+            Err(RoutingError::Success)
+        }
+        fn handle_put(&mut self, our_authority: types::Authority, from_authority: types::Authority,
+                    from_address: NameType, dest_address: types::DestinationAddress,
+                    data: Vec<u8>) -> Result<Action, RoutingError> {
+            let stats = self.stats.clone();
+            let mut stats_value = stats.lock().unwrap();
+            stats_value.call_count += 1;
+            stats_value.data = Some(data.clone());
+            Ok(Action::Reply(data))
+        }
+        fn handle_post(&mut self, our_authority: types::Authority, from_authority: types::Authority,
+                       from_address: NameType, data: Vec<u8>) -> Result<Action, RoutingError> {
+            Err(RoutingError::Success)
+        }
+        fn handle_get_response(&mut self, from_address: NameType, response: Result<Vec<u8>,
+                               RoutingError>) {
+            unimplemented!();
+        }
+        fn handle_put_response(&mut self, from_authority: types::Authority, from_address: NameType,
                                response: Result<Vec<u8>, RoutingError>) {
             let stats = self.stats.clone();
             let mut stats_value = stats.lock().unwrap();
             stats_value.call_count += 1;
             stats_value.data = match response {
-                                   Ok(data) => Some(data),
-                                   Err(_) => None
-                               };
-        }
-        fn handle_post(&mut self,
-                       our_authority: Authority,
-                       from_authority: Authority,
-                       from_address: NameType,
-                       data: Vec<u8>) -> Result<Action, RoutingError> { unimplemented!() }
-
-       fn handle_post_response(&mut self,
-                               from_authority: Authority,
-                               from_address: NameType,
-                               response: Result<Vec<u8>, RoutingError>) { unimplemented!() }
-
-        fn handle_get_response(&mut self,
-                               from_address: NameType,
-                               response: Result<Vec<u8>, RoutingError>) { unimplemented!() }
-
-        fn handle_churn(&mut self, close_group: Vec<NameType>) -> Vec<generic_sendable_type::GenericSendableType> { unimplemented!() }
-
-        fn handle_cache_get(&mut self,
-                            type_id: u64,
-                            name: NameType,
-                            from_authority: Authority,
-                            from_address: NameType) -> Result<Action, RoutingError> { unimplemented!() }
-
-        fn handle_cache_put(&mut self,
-                            from_authority: Authority,
-                            from_address: NameType,
-                            data: Vec<u8>) -> Result<Action, RoutingError> { unimplemented!() }
-    }
-
-#[test]
-    fn call_put() {
-        let data = "this is a known string".to_string().into_bytes();
-        let chunk = TestData::new(data);
-        let stats = Arc::new(Mutex::new(Stats {call_count: 0, data: None}));
-        let stats_copy = stats.clone();
-        let i1 = TestInterface { stats: stats_copy };
-        let mut n1 = RoutingNode::new(i1);
-        let name: NameType = Random::generate_random();
-        n1.put(name, chunk);
-    }
-
-#[test]
-    fn call_handle_put() {
-        let stats = Arc::new(Mutex::new(Stats {call_count: 0, data: None}));
-        let stats_copy = stats.clone();
-        let i1 = TestInterface { stats: stats_copy };
-        let mut n1 = RoutingNode::new(i1);
-        let put_data : PutData = Random::generate_random();
-        let header = MessageHeader {
-            message_id:  n1.get_next_message_id(),
-            destination: DestinationAddress { dest: n1.own_id.clone(), reply_to: None },
-            source:      SourceAddress { from_node: Random::generate_random(), from_group: None, reply_to: None },
-            authority:   Authority::NaeManager,
-            signature:   None
-        };
-
-        let message = RoutingMessage{
-            message_type:    MessageTypeTag::PutData,
-            message_header:  header.clone(),
-            serialised_body: n1.encode(&put_data)
-        };
-
-        let serialised_msssage = n1.encode(&message);
-
-        n1.message_received(&header.source.from_node, serialised_msssage);
-        let stats = stats.clone();
-        let mut stats = stats.lock().unwrap();
-        assert_eq!(stats.call_count, 1u32);
-    }
-
-#[test]
-    fn call_handle_put_response() {
-        let stats = Arc::new(Mutex::new(Stats {call_count: 0, data: None}));
-        let stats_copy = stats.clone();
-        let i1 = TestInterface { stats: stats_copy };
-        let mut n1 = RoutingNode::new(i1);
-        let put_data_response : PutDataResponse = Random::generate_random();
-        let header = MessageHeader {
-            message_id:  n1.get_next_message_id(),
-            destination: DestinationAddress { dest: n1.own_id.clone(), reply_to: None },
-            source:      SourceAddress { from_node: Random::generate_random(), from_group: None, reply_to: None },
-            authority:   Authority::NaeManager,
-            signature:   None
-        };
-
-        let message = RoutingMessage{
-            message_type:    MessageTypeTag::PutDataResponse,
-            message_header:  header.clone(),
-            serialised_body: n1.encode(&put_data_response)
-        };
-
-        let serialised_msssage = n1.encode(&message);
-
-        n1.message_received(&header.source.from_node, serialised_msssage);
-
-        let stats = stats.clone();
-        let mut stats = stats.lock().unwrap();
-        assert_eq!(stats.call_count, 1u32);
-=======
-    use super::*;
-    use super::super::{Action, RoutingError};
-    use generic_sendable_type;
-    use node_interface::*;
-    use types;
-    use types::{Pmid, Authority, DestinationAddress};
-    use types::{PublicPmid, MessageId};
-    use routing_table;
-    use message_header::MessageHeader;
-    use NameType;
-    use name_type::{closer_to_target};
-    use test_utils::{Random, xor};
-    use rand::random;
-
-    struct NullInterface;
-
-    impl Interface for NullInterface {
-        fn handle_get(&mut self, type_id: u64, name : NameType, our_authority: Authority,
-                      from_authority: Authority, from_address: NameType) -> Result<Action, RoutingError> {
-            Err(RoutingError::Success)
-        }
-        fn handle_put(&mut self, our_authority: Authority, from_authority: Authority,
-                    from_address: NameType, dest_address: DestinationAddress,
-                    data: Vec<u8>) -> Result<Action, RoutingError> {
-            Err(RoutingError::Success)
-        }
-        fn handle_post(&mut self, our_authority: Authority, from_authority: Authority,
-                       from_address: NameType, data: Vec<u8>) -> Result<Action, RoutingError> {
-            Err(RoutingError::Success)
-        }
-        fn handle_get_response(&mut self, from_address: NameType, response: Result<Vec<u8>,
-                               RoutingError>) {
-            unimplemented!();
-        }
-        fn handle_put_response(&mut self, from_authority: Authority, from_address: NameType,
-                               response: Result<Vec<u8>, RoutingError>) {
-            unimplemented!();
-        }
-        fn handle_post_response(&mut self, from_authority: Authority, from_address: NameType,
+               Ok(data) => Some(data),
+                Err(_) => None
+            };
+        }
+        fn handle_post_response(&mut self, from_authority: types::Authority, from_address: NameType,
                                 response: Result<Vec<u8>, RoutingError>) {
             unimplemented!();
         }
@@ -1039,11 +947,11 @@
             -> Vec<generic_sendable_type::GenericSendableType> {
             unimplemented!();
         }
-        fn handle_cache_get(&mut self, type_id: u64, name : NameType, from_authority: Authority,
+        fn handle_cache_get(&mut self, type_id: u64, name : NameType, from_authority: types::Authority,
                             from_address: NameType) -> Result<Action, RoutingError> {
             Err(RoutingError::Success)
         }
-        fn handle_cache_put(&mut self, from_authority: Authority, from_address: NameType,
+        fn handle_cache_put(&mut self, from_authority: types::Authority, from_address: NameType,
                             data: Vec<u8>) -> Result<Action, RoutingError> {
             Err(RoutingError::Success)
         }
@@ -1159,7 +1067,78 @@
         assert_eq!(routing_node.our_authority(&name_outside_close_group,
                                               &managed_node_header),
                    types::Authority::ManagedNode);
->>>>>>> d496089a
+    }
+
+
+#[test]
+    fn call_put() {
+        let data = "this is a known string".to_string().into_bytes();
+        let chunk = TestData::new(data);
+        let stats = Arc::new(Mutex::new(Stats {call_count: 0, data: None}));
+        let stats_copy = stats.clone();
+        let i1 = TestInterface { stats: stats_copy };
+        let mut n1 = RoutingNode::new(i1);
+        let name: NameType = Random::generate_random();
+        n1.put(name, chunk);
+    }
+
+#[test]
+    fn call_handle_put() {
+        let stats = Arc::new(Mutex::new(Stats {call_count: 0, data: None}));
+        let stats_copy = stats.clone();
+        let i1 = TestInterface { stats: stats_copy };
+        let mut n1 = RoutingNode::new(i1);
+        let put_data : PutData = Random::generate_random();
+        let header = MessageHeader {
+            message_id:  n1.get_next_message_id(),
+            destination: types::DestinationAddress { dest: n1.own_id.clone(), reply_to: None },
+            source:      types::SourceAddress { from_node: Random::generate_random(), from_group: None, reply_to: None },
+            authority:   Authority::NaeManager,
+            signature:   None
+        };
+
+        let message = RoutingMessage{
+            message_type:    MessageTypeTag::PutData,
+            message_header:  header.clone(),
+            serialised_body: n1.encode(&put_data)
+        };
+
+        let serialised_msssage = n1.encode(&message);
+
+        n1.message_received(&header.source.from_node, serialised_msssage);
+        let stats = stats.clone();
+        let mut stats = stats.lock().unwrap();
+        assert_eq!(stats.call_count, 1u32);
+    }
+
+#[test]
+    fn call_handle_put_response() {
+        let stats = Arc::new(Mutex::new(Stats {call_count: 0, data: None}));
+        let stats_copy = stats.clone();
+        let i1 = TestInterface { stats: stats_copy };
+        let mut n1 = RoutingNode::new(i1);
+        let put_data_response : PutDataResponse = Random::generate_random();
+        let header = MessageHeader {
+            message_id:  n1.get_next_message_id(),
+            destination: types::DestinationAddress { dest: n1.own_id.clone(), reply_to: None },
+            source:      types::SourceAddress { from_node: Random::generate_random(), from_group: None, reply_to: None },
+            authority:   Authority::NaeManager,
+            signature:   None
+        };
+
+        let message = RoutingMessage{
+            message_type:    MessageTypeTag::PutDataResponse,
+            message_header:  header.clone(),
+            serialised_body: n1.encode(&put_data_response)
+        };
+
+        let serialised_msssage = n1.encode(&message);
+
+        n1.message_received(&header.source.from_node, serialised_msssage);
+
+        let stats = stats.clone();
+        let mut stats = stats.lock().unwrap();
+        assert_eq!(stats.call_count, 1u32);
     }
 
     //#[test]
