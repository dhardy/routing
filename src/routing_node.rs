--- conflicted
+++ resolved
@@ -16,7 +16,7 @@
 use sodiumoxide;
 use crust;
 use std::sync::{Arc, mpsc, Mutex};
-use sodiumoxide::crypto;
+//use sodiumoxide::crypto;
 use std::sync::mpsc::{Receiver};
 use facade::*;
 use super::*;
@@ -26,7 +26,6 @@
 
 use routing_table::RoutingTable;
 use types::DhtId;
-use messages;
 use message_header::MessageHeader;
 use messages::get_data::GetData;
 use messages::get_data_response::GetDataResponse;
@@ -42,25 +41,14 @@
 type Event             = crust::Event<DhtId>;
 type Bytes             = Vec<u8>;
 /// DHT node
-<<<<<<< HEAD
 pub struct RoutingNode<F: Facade> {
     facade: Arc<Mutex<F>>,
-    sign_public_key: crypto::sign::PublicKey,
-    sign_secret_key: crypto::sign::SecretKey,
-    encrypt_public_key: crypto::asymmetricbox::PublicKey,
-    encrypt_secret_key: crypto::asymmetricbox::SecretKey,
-    event_input: Receiver<Event>,
-    accepting_on: Option<u16>,
-    connections: ConnectionManager,
-=======
-pub struct RoutingNode<'a> {
-    facade: &'a (Facade + 'a),
     pmid: types::Pmid,
     own_id: types::DhtId,
     event_input: Receiver<Event>,
     connections: ConnectionManager,
-    routing_table: RoutingTable
->>>>>>> 2a3df89d
+    routing_table: RoutingTable,
+    accepting_on: Option<u16>
 }
 
 impl<F> RoutingNode<F> where F: Facade {
@@ -69,45 +57,45 @@
         // let key_pair = crypto::sign::gen_keypair();
         // let encrypt_key_pair = crypto::asymmetricbox::gen_keypair();
         let (event_output, event_input) = mpsc::channel();
-<<<<<<< HEAD
-        
-        let cm = crust::ConnectionManager::new(id, event_output);
-
-        let accepting_on = cm.start_accepting().ok();
-
-        let this = RoutingNode { facade: Arc::new(Mutex::new(my_facade)),
-                                 sign_public_key: key_pair.0,
-                                 sign_secret_key: key_pair.1,
-                                 encrypt_public_key: encrypt_key_pair.0,
-                                 encrypt_secret_key: encrypt_key_pair.1,
-                                 event_input: event_input,
-                                 accepting_on: accepting_on,
-                                 connections: cm
-                               };
-        this
-=======
         let pmid = types::Pmid::new();
         let own_id = id; //DhtId(pmid.get_name());  FIXME (prakash) ?????
 
-        RoutingNode { facade: my_facade,
+        let cm = crust::ConnectionManager::new(own_id.clone(), event_output);
+
+        let accepting_on = cm.start_accepting().ok();
+
+        RoutingNode { facade: Arc::new(Mutex::new(my_facade)),
                       pmid : pmid,
                       own_id : own_id.clone(),
                       event_input: event_input,
-                      connections: crust::ConnectionManager::new(own_id.clone(), event_output),
-                      routing_table : RoutingTable::new(own_id)
+                      connections: cm,
+                      routing_table : RoutingTable::new(own_id),
+                      accepting_on: accepting_on
                     }
->>>>>>> 2a3df89d
+    }
+
+    pub fn accepting_on(&self) -> Option<SocketAddr> {
+        self.accepting_on.and_then(|port| {
+            SocketAddr::from_str(&format!("127.0.0.1:{}", port)).ok()
+        })
     }
 
     /// Retreive something from the network (non mutating) - Direct call
-<<<<<<< HEAD
-    pub fn get(&self, type_id: u64, name: DhtId) { unimplemented!() }
-    
+    pub fn get(&self, type_id: u64, name: types::DhtId) { unimplemented!()}
+
     /// Add something to the network, will always go via ClientManager group
-    pub fn put(&self, name: DhtId, content: Vec<u8>) { unimplemented!() }
-    
+    pub fn put(&self, name: types::DhtId, content: Vec<u8>) { unimplemented!() }
+
     /// Mutate something on the network (you must prove ownership) - Direct call
-    pub fn post(&self, name: DhtId, content: Vec<u8>) { unimplemented!() }
+    pub fn post(&self, name: types::DhtId, content: Vec<u8>) { unimplemented!() }
+
+    //fn get_facade(&'a mut self) -> &'a Facade {
+    //    self.facade
+    //}
+
+    pub fn add_bootstrap(&self, endpoint: SocketAddr) {
+        let _ = self.connections.connect(endpoint);
+    }
     
     pub fn run(&self) {
         for e in self.event_input.iter() {
@@ -122,36 +110,6 @@
         }
     }
     
-    pub fn add_bootstrap(&self, endpoint: SocketAddr) {
-        let _ = self.connections.connect(endpoint);
-    }
-    
-    //fn get_facade(&'a mut self) -> &'a Facade {
-    //    self.facade
-    //}
-
-    pub fn accepting_on(&self) -> Option<SocketAddr> {
-        self.accepting_on.and_then(|port| {
-            SocketAddr::from_str(&format!("127.0.0.1:{}", port)).ok()
-        })
-=======
-    pub fn get(&self, type_id: u64, name: types::DhtId) { unimplemented!()}
-
-    /// Add something to the network, will always go via ClientManager group
-    pub fn put(&self, name: types::DhtId, content: Vec<u8>) { unimplemented!() }
-
-    /// Mutate something on the network (you must prove ownership) - Direct call
-    pub fn post(&self, name: types::DhtId, content: Vec<u8>) { unimplemented!() }
-
-    pub fn start() { }
-
-    fn add_bootstrap(&self) {}
-
-    fn get_facade(&'a mut self) -> &'a Facade {
-        self.facade
->>>>>>> 2a3df89d
-    }
-
     fn next_endpoint_pair(&self)->(types::EndPoint, types::EndPoint) {
       unimplemented!();  // FIXME (Peter)
     }
@@ -256,9 +214,8 @@
 mod test {
     use routing_node::{RoutingNode};
     use facade::{Facade};
-    use maidsafe_types::NameType;
-    use types::{Authority, DhtId};
-    use super::super::{Action, RoutingError, DestinationAddress};
+    use types::{Authority, DhtId, DestinationAddress};
+    use super::super::{Action, RoutingError};
     use std::thread;
     use std::net::{SocketAddr};
 
@@ -272,8 +229,8 @@
       fn handle_get_response(&mut self, from_address: DhtId , response: Result<Vec<u8>, RoutingError>) { }
       fn handle_put_response(&mut self, from_authority: Authority,from_address: DhtId , response: Result<Vec<u8>, RoutingError>) { }
       fn handle_post_response(&mut self, from_authority: Authority,from_address: DhtId , response: Result<Vec<u8>, RoutingError>) { }
-      fn add_node(&mut self, node: NameType) {}
-      fn drop_node(&mut self, node: NameType) {}
+      fn add_node(&mut self, node: DhtId) {}
+      fn drop_node(&mut self, node: DhtId) {}
     }
 
     #[test]
