// Copyright 2015 MaidSafe.net limited.
//
//
// This SAFE Network Software is licensed to you under (1) the MaidSafe.net Commercial License,
// version 1.0 or later, or (2) The General Public License (GPL), version 3, depending on which
// licence you accepted on initial access to the Software (the "Licences").
//
// By contributing code to the SAFE Network Software, or to this project generally, you agree to be
// bound by the terms of the MaidSafe Contributor Agreement, version 1.0.  This, along with the
// Licenses can be found in the root directory of this project at LICENSE, COPYING and CONTRIBUTOR.
//
// Unless required by applicable law or agreed to in writing, the SAFE Network Software distributed
// under the GPL Licence is distributed on an "AS IS" BASIS, WITHOUT WARRANTIES OR CONDITIONS OF ANY
// KIND, either express or implied.
//
// Please review the Licences for the specific language governing permissions and limitations
// relating to use of the SAFE Network Software.

//! Routing membrane is a single thread responsible for the in- and outgoing messages.
//! It accepts messages received from CRUST.
//! The membrane evaluates whether a message is to be forwarded, or
//! accepted into the membrane as a request where Sentinel holds it until verified and resolved.
//! Requests resolved by Sentinel, will be handed on to the Interface for actioning.
//! A limited number of messages are deliberatly for Routing and network management purposes.
//! Some network management messages are directly handled without Sentinel resolution.
//! Other network management messages are handled by Routing after Sentinel resolution.

use rand;
use sodiumoxide::crypto::sign::{verify_detached};
use sodiumoxide::crypto::sign;
use std::collections::{BTreeMap};
use std::boxed::Box;
use std::ops::DerefMut;
use std::net::SocketAddr;
use std::str::FromStr;
use std::sync::mpsc::Sender;
use std::sync::mpsc::Receiver;
use time::{Duration, SteadyTime};

use crust;
use crust::{ConnectionManager, Endpoint};
use crust::Event as CrustEvent;
use lru_time_cache::LruCache;
use message_filter::MessageFilter;
use NameType;
use name_type::{closer_to_target_or_equal};
use node_interface::Interface;
use routing_table::{RoutingTable, NodeInfo};
use relay::{RelayMap};
use sendable::Sendable;
use data::{Data, DataRequest};
use types;
use types::{MessageId, Bytes, DestinationAddress, SourceAddress, Address};
use authority::{Authority, our_authority};
use who_are_you::IAm;
use messages::{RoutingMessage, SignedMessage, MessageType,
               ConnectRequest, ConnectResponse, ErrorReturn, GetDataResponse};
use error::{RoutingError, ResponseError, InterfaceError};
use node_interface::MethodCall;
use refresh_accumulator::RefreshAccumulator;
use id::Id;
use public_id::PublicId;
use utils;
use utils::{encode, decode};
use sentinel::pure_sentinel::{PureSentinel, AddResult};
use event::Event;

type RoutingResult = Result<(), RoutingError>;

enum ConnectionName {
    Relay(Address),
    Routing(NameType),
    OurBootstrap(NameType),
    ReflectionOnToUs,
    UnidentifiedConnection,
    // ClaimedConnection(PublicId),
}

fn get_reflective_endpoint() -> Endpoint {
    match SocketAddr::from_str(&format!("127.0.0.1:{}", 0u16)) {
        Ok(socket_address) => Endpoint::Tcp(socket_address),
        Err(_) => panic!("TESTING!!!!!! FIXME")
    }
}

/// Routing Membrane
pub struct RoutingMembrane<F : Interface> {
    // for CRUST
    sender_clone: Sender<CrustEvent>,
    event_input: Receiver<CrustEvent>,
    connection_manager: crust::ConnectionManager,
    reflective_endpoint : crust::Endpoint,
    accepting_on: Vec<crust::Endpoint>,
    bootstrap: Option<(crust::Endpoint, NameType)>,
    // for Routing
    id: Id,
    routing_table: RoutingTable,
    relay_map: RelayMap,
    next_message_id: MessageId,
    filter: MessageFilter<types::FilterType>,
    public_id_cache: LruCache<NameType, PublicId>,
    connection_cache: BTreeMap<NameType, SteadyTime>,
    refresh_accumulator: RefreshAccumulator,
    // for Persona logic
    interface: Box<F>,
    put_response_sentinel: PureSentinel<Event, NameType>,
    get_data_response_sentinel: PureSentinel<Event, NameType>,
    put_sentinel: PureSentinel<Event, NameType>
}

impl<F> RoutingMembrane<F> where F: Interface {
    // TODO: clean ownership transfer up with proper structure
    pub fn new(cm: crust::ConnectionManager,
               sender_clone: Sender<CrustEvent>,
               event_input: Receiver<CrustEvent>,
               bootstrap: Option<(crust::Endpoint, NameType)>,
               relocated_id: Id,
               personas: F) -> RoutingMembrane<F> {
        debug_assert!(relocated_id.is_relocated());
        RoutingMembrane {
            sender_clone: sender_clone,
            event_input: event_input,
            connection_manager: cm,
            reflective_endpoint: get_reflective_endpoint(),
            accepting_on: vec![],
            bootstrap: bootstrap,
            routing_table : RoutingTable::new(&relocated_id.name()),
            relay_map: RelayMap::new(&relocated_id),
            id : relocated_id,
            next_message_id: rand::random::<MessageId>(),
            filter: MessageFilter::with_expiry_duration(Duration::minutes(20)),
            public_id_cache: LruCache::with_expiry_duration(Duration::minutes(10)),
            connection_cache: BTreeMap::new(),
            refresh_accumulator: RefreshAccumulator::new(),
            interface : Box::new(personas),
            put_response_sentinel: PureSentinel::new(),
            get_data_response_sentinel: PureSentinel::new(),
            put_sentinel: PureSentinel::new()
        }
    }

    /// Retrieve something from the network (non mutating) - Direct call
    pub fn get(&mut self, location: NameType, data : DataRequest) {
        let message_id = self.get_next_message_id();
        let message =  RoutingMessage {
            destination : DestinationAddress::Direct(location),
            source      : SourceAddress::Direct(self.id.name()),
            orig_message: None,
            message_type: MessageType::GetData(data),
            message_id  : message_id,
            authority   : Authority::Unknown
        };

        ignore(self.send_swarm_or_parallel(&message));
    }

    /// Add something to the network, will always go via ClientManager group
    pub fn put(&mut self, destination: NameType, data : Data) {
        let message_id = self.get_next_message_id();
        let message = RoutingMessage {
            destination : DestinationAddress::Direct(destination),
            source      : SourceAddress::Direct(self.id.name()),
            orig_message: None,
            message_type: MessageType::PutData(data),
            message_id  : message_id,
            authority   : Authority::Unknown,
        };

        ignore(self.send_swarm_or_parallel(&message));
    }

    /// Add something to the network, will always go via ClientManager group
    pub fn post(&mut self, destination: NameType, data : Data) {
        let message_id = self.get_next_message_id();
        let message = RoutingMessage {
            destination : DestinationAddress::Direct(destination),
            source      : SourceAddress::Direct(self.id.name()),
            orig_message: None,
            message_type: MessageType::Post(data),
            message_id  : message_id,
            authority   : Authority::Unknown,
        };

        ignore(self.send_swarm_or_parallel(&message));
    }

    pub fn delete(&mut self, _destination: NameType, _data : Data) {
        unimplemented!()
    }

    /// Refresh the content in the close group nodes of group address content::name.
    /// This method needs to be called when churn is triggered.
    /// all the group members need to call this, otherwise it will not be resolved as a valid
    /// content.
    pub fn refresh(&mut self, type_tag: u64, from_group: NameType, content: Bytes) {
        let message_id = self.get_next_message_id();
        let message = RoutingMessage {
            destination : DestinationAddress::Direct(from_group.clone()),
            source      : SourceAddress::Direct(self.id.name()),
            orig_message: None,
            message_type: MessageType::Refresh(type_tag, content),
            message_id  : message_id,
            authority   : Authority::Unknown,
        };

        ignore(self.send_swarm_or_parallel(&message));
    }

    /// RoutingMembrane::Run starts the membrane
    pub fn run(&mut self) {
        // First send FindGroup request
        // match self.bootstrap.clone() {
        //     Some((ref bootstrap_endpoint, _)) => {
        //         let find_group_msg = self.construct_find_group_msg();
        //         // FIXME: act on error to send; don't over clone bootstrap_endpoint
        //         ignore(encode(&find_group_msg).map(|msg|self.connection_manager
        //             .send(bootstrap_endpoint.clone(), msg)));
        //     },
        //     None => {
        //     }
        // }

        info!("Started Membrane loop");
        loop {
            match self.event_input.recv() {
                Err(_) => (),
<<<<<<< HEAD
                Ok(CrustEvent::NewMessage(endpoint, bytes)) => {
                    let message = match decode::<SignedMessage>(&bytes) {
                        Ok(message) => message,
                        Err(_)      => continue,
                    };
=======
                Ok(crust::Event::NewMessage(endpoint, bytes)) => {
                    match decode::<SignedMessage>(&bytes) {
                        Ok(message) => {
                            match self.lookup_endpoint(&endpoint) {
                                // We sent this message to ourselves
                                // as we are part of the effective close group
                                Some(ConnectionName::ReflectionOnToUs) => {
                                    ignore(self.message_received(message));
                                },
                                // we hold an active connection to this endpoint,
                                // mapped to a name in our routing table
                                Some(ConnectionName::Routing(name)) => {
                                    ignore(self.message_received(message));
                                },
                                // we hold an active connection to this endpoint,
                                // mapped to a name in our relay map
                                Some(ConnectionName::Relay(_)) => {
                                    let message = match message.get_routing_message() {
                                        Ok(message) => message,
                                        Err(_)      => continue,
                                    };
                                    // forward, as we will reflect onto ourselves
                                    // when there are no connections in the routing table.
                                    ignore(self.send_swarm_or_parallel(&message));
                                },
                                Some(ConnectionName::OurBootstrap(bootstrap_node_name)) => {
                                    // FIXME(ben 24/07/2015)
                                    // 1. we should not longer rely on messages from our bootstrap connection
                                    // 2. our bootstrap connection might send us direct (ie non-routing)
                                    //    messages
                                    ignore(self.message_received(message));
                                },
                                Some(ConnectionName::UnidentifiedConnection) => {
                                    // only expect IAm message
>>>>>>> f2fc5125

                                },
                                None => {
                                    // Don't accept Signed Routing Messages
                                    // from unlabeled connections
                                }
                            };
                        },
                        // The message received is not a Signed Routing Message,
                        // expect it to be an IAm message to identify a connection
                        Err(_) => {
                            let _ = self.handle_i_am(&endpoint, bytes);
                        },
                    };
                },
                Ok(CrustEvent::NewConnection(endpoint)) => {
                    self.handle_new_connection(endpoint);
                },
                Ok(CrustEvent::LostConnection(endpoint)) => {
                    self.handle_lost_connection(endpoint);
                },
                Ok(CrustEvent::NewBootstrapConnection(endpoint)) => {
                    // TODO(ben 23/07/2015): drop and stop crust bootstrapping
                }
            };
        }
    }

    fn my_source_address(&self) -> SourceAddress {
        self.bootstrap.clone().map(|(_, name)| {
            SourceAddress::RelayedForNode(name, self.id.name().clone())
        })
        .unwrap_or(SourceAddress::Direct(self.id.name().clone()))
    }

    ///
    fn handle_unknown_connect_request(&mut self, endpoint: &Endpoint, message: SignedMessage)
            -> RoutingResult {

        //let (serialised_connect_request, signature) = match message.clone() {
        //    Message::Signed(serialised_cr, signature) => (serialised_cr, signature),
        //    Message::Unsigned(_) => return Err(RoutingError::NotEnoughSignatures)
        //};

        let routing_message = try!(message.get_routing_message());
        let connect_request = match routing_message.message_type {
            MessageType::ConnectRequest(ref request) => request.clone(),
            _ => return Ok(()), // To be changed to Parse error
        };

        let our_authority = our_authority(&routing_message, &self.routing_table);

        // only accept unrelocated Ids from unknown connections
        if connect_request.requester_fob.is_relocated() {
            return Err(RoutingError::RejectedPublicId);
        }

        // if the PublicId is not relocated,
        // only accept the connection into the RelayMap.
        // This will enable this connection to bootstrap or act as a client.
        let mut routing_msg = try!(routing_message.create_reply(&self.id.name(), &our_authority));
        routing_msg.message_type = MessageType::ConnectResponse(ConnectResponse {
                    requester_local_endpoints: connect_request.local_endpoints.clone(),
                    requester_external_endpoints: connect_request.external_endpoints.clone(),
                    receiver_local_endpoints: self.accepting_on.clone(),
                    receiver_external_endpoints: vec![],
                    requester_id: connect_request.requester_id.clone(),
                    receiver_id: self.id.name().clone(),
                    receiver_fob: PublicId::new(&self.id),
                    serialised_connect_request: message.encoded_body().clone(),
                    connect_request_signature: message.signature().clone()
                });

        let signed_message = try!(SignedMessage::new(&routing_msg, self.id.signing_private_key()));
        let serialised_msg = try!(encode(&signed_message));

        self.relay_map.add_client(connect_request.requester_fob, endpoint.clone());
        self.relay_map.remove_unknown_connection(endpoint);

        debug_assert!(self.relay_map.contains_endpoint(&endpoint));

        match self.connection_manager.send(endpoint.clone(), serialised_msg) {
            Ok(_)  => Ok(()),
            Err(e) => Err(RoutingError::Io(e))
        }
    }

    /// When CRUST receives a connect to our listening port and establishes a new connection,
    /// the endpoint is given here as new connection
    fn handle_new_connection(&mut self, endpoint : Endpoint) {
      info!("CRUST::NewConnection on {:?}", endpoint);
        self.drop_bootstrap();
        match self.lookup_endpoint(&endpoint) {
            Some(ConnectionName::ReflectionOnToUs) => {
                info!("UNEXPECTED: NewConnection {:?} on 127.0.0.1:0 (reflection endpoint).",
                    endpoint);
            }
            Some(_) => {
                info!("UNEXPECTED: NewConnection {:?} on already connected endpoint.",
                    endpoint);
            },
            None => {
                self.relay_map.register_unknown_connection(endpoint.clone());
                // Send a polite "I Am" message introducing ourselves.
                ignore(self.send_i_am_msg(endpoint));
            }
      }
    }

    /// When CRUST reports a lost connection, ensure we remove the endpoint anywhere
    /// TODO: A churn event might be triggered
    fn handle_lost_connection(&mut self, endpoint : Endpoint) {
        // Make sure the endpoint is dropped anywhere
        // The relay map will automatically drop the Name if the last endpoint to it is dropped
        self.relay_map.remove_unknown_connection(&endpoint);
        self.relay_map.drop_endpoint(&endpoint);
        let mut trigger_handle_churn = false;
        match self.routing_table.lookup_endpoint(&endpoint) {
            Some(name) => {
                trigger_handle_churn = self.routing_table
                    .address_in_our_close_group_range(&name);
                self.routing_table.drop_node(&name);
                info!("RT (size : {:?}) connection {:?} disconnected for {:?}.",
                    self.routing_table.size(), endpoint, name);
            },
            None => {}
        };
        let mut drop_bootstrap = false;
        match self.bootstrap {
            Some((ref bootstrap_endpoint, _)) => {
                if &endpoint == bootstrap_endpoint {
                    info!("Bootstrap connection disconnected by relay node.");
                    self.connection_manager.drop_node(endpoint);
                    drop_bootstrap = true;
                }
            },
            None => {}
        };
        if drop_bootstrap { self.bootstrap = None; }

        if trigger_handle_churn {
            info!("Handle CHURN lost node");
            let mut close_group : Vec<NameType> = self.routing_table
                .our_close_group().iter()
                .map(|node_info| node_info.fob.name())
                .collect::<Vec<NameType>>();
            close_group.insert(0, self.id.name().clone());
            let churn_actions = self.mut_interface().handle_churn(close_group);
            for action in churn_actions {
                match action {
                    MethodCall::Put { destination: x, content: y, } => self.put(x, y),
                    MethodCall::Get { name: x, data_request: y } => self.get(x, y),
                    MethodCall::Refresh { type_tag, from_group, payload } => self.refresh(type_tag, from_group, payload),
                    MethodCall::Post { destination: x, content: y, } => self.post(x, y),
                    MethodCall::Delete { name: x, data : y } => self.delete(x, y),
                    MethodCall::Forward { destination } =>
                        info!("IGNORED: on handle_churn MethodCall:Forward {} is not a Valid action", destination),
                    MethodCall::Reply { data: _data } =>
                        info!("IGNORED: on handle_churn MethodCall:Reply is not a Valid action")
                };
            }
        };
    }

    fn construct_find_group_msg(&mut self) -> RoutingMessage {
        let name   = self.id.name().clone();
        let message_id = self.get_next_message_id();

        RoutingMessage {
            destination  : DestinationAddress::Direct(name.clone()),
            source       : SourceAddress::Direct(name.clone()),
            orig_message : None,
            message_type : MessageType::FindGroup,
            message_id   : message_id,
            authority    : Authority::ManagedNode,
        }
    }

    /// This the fundamental functional function in routing.
    /// It only handles messages received from connections in our routing table;
    /// i.e. this is a pure SAFE message (and does not function as the start of a relay).
    /// If we are the relay node for a message from the SAFE network to a node we relay for,
    /// then we will pass out the message to the client or bootstrapping node;
    /// no relay-messages enter the SAFE network here.
    fn message_received(&mut self,
                        message_wrap        : SignedMessage,
                       ) -> RoutingResult {

        let message = try!(message_wrap.get_routing_message());

        // filter check
        if self.filter.check(&message.get_filter()) {
            // should just return quietly
            return Err(RoutingError::FilterCheckFailed);
        }
        // add to filter
        self.filter.add(message.get_filter());

        // Caching on GetData and GetDataRequest
        match message.message_type {
            // Add to cache, only for ImmutableData; For StructuredData caching
            // can result in old versions being returned.
            MessageType::GetDataResponse(ref response) => {
                match response.data {
                    Data::ImmutableData(ref immutable_data) => {
                        let from = message.from_group()
                                          .unwrap_or(message.non_relayed_source());

                        ignore(self.mut_interface().handle_cache_put(
                            message.from_authority(),
                            from,
                            Data::ImmutableData(immutable_data.clone())));
                    },
                    _ => {}
                }
            },
            // check cache
            MessageType::GetData(ref data_request) => {
                let from = message.from_group()
                                  .unwrap_or(message.non_relayed_source());

                let method_call = self.mut_interface().handle_cache_get(
                                data_request.clone(),
                                message.non_relayed_destination(),
                                from);

                match method_call {
                    Ok(MethodCall::Reply { data }) => {
                        let response = GetDataResponse {
                            data           : data,
                            orig_request   : message_wrap.clone(),
                            group_pub_keys : BTreeMap::new()
                        };
                        let our_authority = our_authority(&message, &self.routing_table);
                        ignore(self.send_reply(
                            &message, our_authority, MessageType::GetDataResponse(response)));
                    },
                    _ => (),

                }
            },
            _ => {}
        }

        // Forward
        ignore(self.send_swarm_or_parallel_or_relay(&message));

        let address_in_close_group_range =
            self.address_in_close_group_range(&message.non_relayed_destination());

        // Handle FindGroupResponse
        match  message.message_type {
            MessageType::FindGroupResponse(ref vec_of_public_ids) =>
                ignore(self.handle_find_group_response(
                            vec_of_public_ids.clone(),
                            address_in_close_group_range.clone())),
             _ => (),
        };

        if !address_in_close_group_range {
            return Ok(());
        }

        // Drop message before Sentinel check if it is a direct message type (Connect, ConnectResponse)
        // and this node is in the group but the message destination is another group member node.
        match  message.message_type {
            MessageType::ConnectRequest(_) |
            MessageType::ConnectResponse(_) =>
                            if message.non_relayed_destination() != self.id.name()  {
                                // "not for me"
                                return Ok(()); },
            _ => (),
        }
        //
        // pre-sentinel message handling
        match message.message_type {
            // MessageType::GetKey => self.handle_get_key(header, body),
            // MessageType::GetGroupKey => self.handle_get_group_key(header, body),
            MessageType::ConnectRequest(request) => self.handle_connect_request(request, message_wrap),
            _ => {
                // Sentinel check

                // switch message type
                match message.message_type {
                    MessageType::ConnectResponse(response) => self.handle_connect_response(response),
                    MessageType::FindGroup => self.handle_find_group(message),
                    // Handled above for some reason.
                    //MessageType::FindGroupResponse(find_group_response) => self.handle_find_group_response(find_group_response),
                    MessageType::GetData(ref request) => self.handle_get_data(message_wrap,
                        message.clone(), request.clone()),
                    MessageType::GetDataResponse(ref response) => {
                        match message.actual_source() {
                            Address::Node(_)
                                => self.handle_node_get_data_response(message_wrap,
                                                                      message.clone(),
                                                                      response.clone()),
                           Address::Client(_) =>
                               self.handle_client_get_data_response(message_wrap, message.clone(),
                                                                    response.clone()),
                        }
                    },
                    MessageType::PutDataResponse(ref response, ref _map) => {
                        match message.actual_source() {
                            Address::Node(_) =>
                                self.handle_node_put_data_response(message_wrap, message.clone(),
                                                                   response.clone()),
                            Address::Client(_) =>
                                self.handle_client_put_data_response(message_wrap, message.clone(),
                                                                     response.clone()),
                        }
                    },
                    MessageType::PutData(ref data) => {
                        match message.source.actual_source() {
                            Address::Node(name) =>
                                self.handle_node_put_data(message_wrap, message.clone(),
                                                          data.clone(), name),
                            Address::Client(name) =>
                                self.handle_client_put_data(message_wrap, message.clone(),
                                                            data.clone(), name),
                        }
                    },
                    MessageType::PutPublicId(ref id) =>
                        self.handle_put_public_id(message_wrap, message.clone(), id.clone()),
                    MessageType::Refresh(ref tag, ref data) =>
                        self.handle_refresh(message.clone(), tag.clone(), data.clone()),
                    MessageType::Post(ref data) =>
                        self.handle_post(message_wrap, message.clone(), data.clone()),
                    MessageType::PostResponse(ref response, _)
                        => self.handle_post_response(message_wrap,
                                                     message.clone(),
                                                     response.clone()),
                    _ => {
                        Err(RoutingError::UnknownMessageType)
                    }
                }
            }
        }
    }

    /// Scan all passing messages for the existance of nodes in the address space.
    /// If a node is detected with a name that would improve our routing table,
    /// then try to connect.  During a delay of 5 seconds, we collapse
    /// all re-occurances of this name, and block a new connect request
    /// TODO: The behaviour of this function has been adapted to serve as a filter
    /// to cover for the lack of a filter on FindGroupResponse
    fn refresh_routing_table(&mut self, from_node : &NameType) {
      // disable refresh when scanning on small routing_table size
      let time_now = SteadyTime::now();
      if !self.connection_cache.contains_key(from_node) {
          if self.routing_table.check_node(from_node) {
              ignore(self.send_connect_request_msg(&from_node));
          }
          self.connection_cache.entry(from_node.clone())
              .or_insert(time_now);
       }

       let mut prune_blockage : Vec<NameType> = Vec::new();
       for (blocked_node, time) in self.connection_cache.iter_mut() {
           // clear block for nodes
           if time_now - *time > Duration::seconds(10) {
               prune_blockage.push(blocked_node.clone());
           }
       }
       for prune_name in prune_blockage {
           self.connection_cache.remove(&prune_name);
       }
    }

    // -----Name-based Send Functions----------------------------------------

    fn send_out_as_relay(&mut self, name: &Address, msg: Bytes) {
        let mut failed_endpoints : Vec<Endpoint> = Vec::new();
        match self.relay_map.get_endpoints(name) {
            Some(&(_, ref endpoints)) => {
                for endpoint in endpoints {
                    match self.connection_manager.send(endpoint.clone(), msg.clone()) {
                        Ok(_) => break,
                        Err(_) => {
                            info!("Dropped relay connection {:?} on failed attempt
                                to relay for node {:?}", endpoint, name);
                            failed_endpoints.push(endpoint.clone());
                        }
                    };
                }
            },
            None => {}
        };
        for failed_endpoint in failed_endpoints {
            self.relay_map.drop_endpoint(&failed_endpoint);
            self.connection_manager.drop_node(failed_endpoint);
        }
    }

    fn send_swarm_or_parallel(&self, msg : &RoutingMessage) -> Result<(), RoutingError> {
        let name = msg.non_relayed_destination();

        if self.routing_table.size() > 0 {
            let signed_message = try!(SignedMessage::new(&msg, self.id.signing_private_key()));
            let bytes = try!(encode(&signed_message));

            for peer in self.routing_table.target_nodes(&name) {
                match peer.connected_endpoint {
                    Some(peer_endpoint) => {
                        ignore(self.connection_manager.send(peer_endpoint, bytes.clone()));
                    },
                    None => {}
                };
            }

            // FIXME(ben 24/07/2015)
            // if the destination is within range for us,
            // we are also part of the effective close group for destination.
            // RoutingTable does not include ourselves in the target nodes,
            // so we should check the filter (to avoid eternal looping)
            // and also handle it ourselves.
            // Instead we can for now rely on swarming to send it back to us.
            Ok(())
        } else {
            // FIXME(ben 24/07/2015)
            // This is a patch for the above: if we have no routing table connections,
            // we are the only member of the effective close group for the target.
            // In this case we can reflect it back to ourselves
            // - and take the risk of piling up the stack; or holding other messages;
            // afterall we are the only node on the network, as far as we know.

            // if routing table size is zero any target is in range, so no need to check
            self.send_reflective_to_us(msg)
        }

        // TODO(ben 24/07/2015) this can be removed. It is also not "wrong" but the crux
        // of the rust-2 routing refactor was clearly separating the genuine routing network
        // from bootstrap noise, so if such a functionality is needed, then it should go in
        // a very explicit function.
        // else {
        //     match self.bootstrap {
        //         Some((ref bootstrap_endpoint, _)) => {
        //
        //             let msg = try!(SignedMessage::new(msg, &self.id.signing_private_key()));
        //             let msg = try!(encode(&msg));
        //
        //             match self.connection_manager.send(bootstrap_endpoint.clone(), msg) {
        //                 Ok(_)  => Ok(()),
        //                 Err(e) => Err(RoutingError::Io(e))
        //             }},
        //         None => Err(RoutingError::FailedToBootstrap)
        //     }
        // }
    }

    // When we swarm a message, we are also part of the effective close group.
    // This is catered for under normal swarm, as our neighbours will send the message back,
    // when we have no routing table connections, we explicitly have no choice, but to loop
    // it back to ourselves
    // this is the logically correct behaviour.
    fn send_reflective_to_us(&self, msg: &RoutingMessage) -> Result<(), RoutingError> {
        let signed_message = try!(SignedMessage::new(&msg, self.id.signing_private_key()));
        let bytes = try!(encode(&signed_message));
        let new_event = CrustEvent::NewMessage(self.reflective_endpoint.clone(), bytes);
        match self.sender_clone.send(new_event) {
            Ok(_) => {},
            // FIXME(ben 24/07/2015) we have a broken channel with crust,
            // should terminate node
            Err(_) => return Err(RoutingError::FailedToBootstrap)
        };
        Ok(())
    }

    fn send_swarm_or_parallel_or_relay(&mut self, msg: &RoutingMessage)
        -> Result<(), RoutingError> {

        let dst = msg.destination_address();

        if dst.non_relayed_destination() == self.id.name() {
            let msg = try!(SignedMessage::new(msg, &self.id.signing_private_key()));
            let msg = try!(encode(&msg));

            match dst {
                DestinationAddress::RelayToClient(_, public_key) => {
                    self.send_out_as_relay(&Address::Client(public_key), msg.clone());
                },
                DestinationAddress::RelayToNode(_, node_address) => {
                    self.send_out_as_relay(&Address::Node(node_address), msg.clone());
                },
                DestinationAddress::Direct(_) => {},
            }
            Ok(())
        }
        else {
            self.send_swarm_or_parallel(msg)
        }
    }

    fn send_connect_request_msg(&mut self, peer_id: &NameType) -> RoutingResult {
        // FIXME: We're sending all accepting connections as local since we don't differentiate
        // between local and external yet.
        let connect_request = ConnectRequest {
            local_endpoints: self.accepting_on.clone(),
            external_endpoints: vec![],
            requester_id: self.id.name().clone(),
            receiver_id: peer_id.clone(),
            requester_fob: PublicId::new(&self.id),
        };

        let message =  RoutingMessage {
            destination  : DestinationAddress::Direct(peer_id.clone()),
            source       : self.my_source_address(),
            orig_message : None,
            message_type : MessageType::ConnectRequest(connect_request),
            message_id   : self.get_next_message_id(),
            authority    : Authority::ManagedNode
        };

        self.send_swarm_or_parallel(&message)
    }

    // ---- I Am connection identification --------------------------------------------------------

    fn handle_i_am(&mut self, endpoint: &Endpoint, serialised_message: Bytes)
        -> RoutingResult {
        match decode::<IAm>(&serialised_message) {
            Ok(i_am) => {
                let mut trigger_handle_churn = false;
                match i_am.public_id.is_relocated() {
                    // if it is relocated, we consider the connection for our routing table
                    true => {
                        // check we have a cache for his public id from the relocation procedure
                        match self.public_id_cache.get(&i_am.public_id.name()) {
                            Some(cached_public_id) => {
                                // check the full fob received corresponds, not just the names
                                if cached_public_id == &i_am.public_id {
                                    let peer_endpoints = vec![endpoint.clone()];
                                    let peer_node_info = NodeInfo::new(i_am.public_id.clone(), peer_endpoints,
                                        Some(endpoint.clone()));
                                    // FIXME: node info cloned for debug printout below
                                    let (added, _) = self.routing_table.add_node(peer_node_info.clone());
                                    // TODO: drop dropped node in connection_manager
                                    if !added {
                                        info!("RT (size : {:?}) refused connection on {:?} as {:?}
                                            from routing table.", self.routing_table.size(),
                                            endpoint, i_am.public_id.name());
                                        self.relay_map.remove_unknown_connection(endpoint);
                                        self.connection_manager.drop_node(endpoint.clone());
                                        return Err(RoutingError::RefusedFromRoutingTable); }
                                    info!("RT (size : {:?}) added connected node {:?} on {:?}",
                                        self.routing_table.size(), peer_node_info.fob.name(), endpoint);
                                    trigger_handle_churn = self.routing_table
                                        .address_in_our_close_group_range(&peer_node_info.fob.name());
                                } else {
                                    info!("I Am, relocated name {:?} conflicted with cached fob.",
                                        i_am.public_id.name());
                                    self.relay_map.remove_unknown_connection(endpoint);
                                    self.connection_manager.drop_node(endpoint.clone());
                                }
                            },
                            None => {
                                // if we are connecting to an existing group
              // FIXME: ConnectRequest had target name signed by us; so no state held on response
              // I Am by default just has a nonce; now we will accept everyone, but we can avoid state,
              // by repeating the Who Are You message, this time with the nonce as his name.
              // So we check if the doubly signed nonce is his name, if so, add him to RT;
              // if not do second WhoAreYou as above;
              // we can do 512 + 1 bit to flag and break an endless loop
                                match self.routing_table.check_node(&i_am.public_id.name()) {
                                    true => {
                                        let peer_endpoints = vec![endpoint.clone()];
                                        let peer_node_info = NodeInfo::new(i_am.public_id.clone(),
                                            peer_endpoints, Some(endpoint.clone()));
                                        // FIXME: node info cloned for debug printout below
                                        let (added, _) = self.routing_table.add_node(
                                            peer_node_info.clone());
                                        // TODO: drop dropped node in connection_manager
                                        if !added {
                                            info!("RT (size : {:?}) refused connection on {:?} as {:?}
                                                from routing table.", self.routing_table.size(),
                                                endpoint, i_am.public_id.name());
                                            self.relay_map.remove_unknown_connection(endpoint);
                                            self.connection_manager.drop_node(endpoint.clone());
                                            return Err(RoutingError::RefusedFromRoutingTable); }
                                        info!("RT (size : {:?}) added connected node {:?} on {:?}",
                                            self.routing_table.size(), peer_node_info.fob.name(), endpoint);
                                        trigger_handle_churn = self.routing_table
                                            .address_in_our_close_group_range(&peer_node_info.fob.name());
                                    },
                                    false => {
                                        info!("Dropping connection on {:?} as {:?} is relocated,
                                            but not cached, or marked in our RT.",
                                            endpoint, i_am.public_id.name());
                                        self.relay_map.remove_unknown_connection(endpoint);
                                        self.connection_manager.drop_node(endpoint.clone());
                                    }
                                };
                            }
                        }
                    },
                    // if it is not relocated, we consider the connection for our relay_map
                    false => {
                        // move endpoint based on identification
                        match i_am.address {
                            Address::Client(public_key) => {
                                self.relay_map.add_client(i_am.public_id.clone(), endpoint.clone());
                                self.relay_map.remove_unknown_connection(endpoint);
                            },
                            _ => {}, // only accept identified as client in relay map.
                        }

                    }
                };
                if trigger_handle_churn {
                    info!("Handle CHURN new node {:?}", i_am.public_id.name());
                    let mut close_group : Vec<NameType> = self.routing_table
                            .our_close_group().iter()
                            .map(|node_info| node_info.fob.name())
                            .collect::<Vec<NameType>>();
                    close_group.insert(0, self.id.name().clone());
                    let churn_actions = self.mut_interface().handle_churn(close_group);
                    for action in churn_actions {
                        match action {
                            MethodCall::Put { destination: x, content: y, } => self.put(x, y),
                            MethodCall::Get { name: x, data_request: y, } => self.get(x, y),
                            MethodCall::Refresh { type_tag, from_group, payload } => self.refresh(type_tag, from_group, payload),
                            MethodCall::Post { destination: x, content: y } => self.post(x, y),
                            MethodCall::Delete { name: x, data : y } => self.delete(x, y),
                            MethodCall::Forward { destination } =>
                                info!("IGNORED: on handle_churn MethodCall:Forward {} is not a Valid action", destination),
                            MethodCall::Reply { data: _data } =>
                                info!("IGNORED: on handle_churn MethodCall:Reply is not a Valid action")
                        };
                    }
                }
                Ok(())
            },
            Err(_) => Err(RoutingError::UnknownMessageType)
        }
    }

    fn send_i_am_msg(&mut self, endpoint: Endpoint) -> RoutingResult {
        let message = try!(encode(&IAm {
            address: types::Address::Node(self.id.name()),
            public_id : PublicId::new(&self.id)}));
        ignore(self.connection_manager.send(endpoint, message));
        Ok(())
    }

    // -----Address and various functions----------------------------------------

    fn drop_bootstrap(&mut self) {
        match self.bootstrap {
            Some((ref endpoint, name)) => {
                if self.routing_table.size() > 0 {
                    info!("Dropped bootstrap on {:?} {:?}", endpoint, name);
                    self.connection_manager.drop_node(endpoint.clone());
                }
            },
            None => {}
        };
        self.bootstrap = None;
    }

    fn address_in_close_group_range(&self, address: &NameType) -> bool {
        if self.routing_table.size() < types::QUORUM_SIZE  ||
           *address == self.id.name().clone()
        {
            return true;
        }

        match self.routing_table.our_close_group().last() {
            Some(furthest_close_node) => {
                closer_to_target_or_equal(&address, &furthest_close_node.id(), &self.id.name())
            },
            None => false  // ...should never reach here
        }
    }

    fn get_next_message_id(&mut self) -> MessageId {
        let temp = self.next_message_id;
        self.next_message_id = self.next_message_id.wrapping_add(1);
        return temp;
    }

    fn lookup_endpoint(&self, endpoint: &Endpoint) -> Option<ConnectionName> {
        // first check whether it is reflected from us to us (bypassing CRUST)
        if endpoint == &self.reflective_endpoint {
            return Some(ConnectionName::ReflectionOnToUs);
        }
        // prioritise routing table
        match self.routing_table.lookup_endpoint(&endpoint) {
            Some(name) => Some(ConnectionName::Routing(name)),
            // secondly look in the relay_map
            None => match self.relay_map.lookup_endpoint(&endpoint) {
                Some(name) => Some(ConnectionName::Relay(name)),
                // check to see if it is our bootstrap_endpoint
                None => match self.bootstrap {
                    Some((ref bootstrap_ep, ref bootstrap_name)) => {
                        if bootstrap_ep == endpoint {
                            Some(ConnectionName::OurBootstrap(bootstrap_name.clone()))
                        } else {
                            None
                        }
                    },
                    None => match self.relay_map.lookup_unknown_connection(&endpoint) {
                        true => Some(ConnectionName::UnidentifiedConnection),
                        false => None
                    }
                }
            }
        }
    }

    // -----Message Handlers from Routing Table connections----------------------------------------

    // Routing handle put_data
    fn handle_node_put_data(&mut self, signed_message: SignedMessage, message: RoutingMessage,
                       data: Data, source: NameType) -> RoutingResult {
        let our_authority = our_authority(&message, &self.routing_table);
        let from_authority = message.from_authority();
        let from = message.source_address();
        //let to = message.send_to();
        let to = message.destination_address();
        let mut quorum = types::QUORUM_SIZE;

        if self.routing_table.size() < types::QUORUM_SIZE {
            quorum = self.routing_table.size();
        }

        let source_group = match message.authority.clone() {
            Authority::ClientManager(name) => name,
            Authority::NaeManager(name)    => name,
            Authority::NodeManager(name)   => name,
            Authority::ManagedNode      => return Err(RoutingError::BadAuthority),
            Authority::ManagedClient(_) => return Err(RoutingError::BadAuthority),
            Authority::Client(_)        => return Err(RoutingError::BadAuthority),
            Authority::Unknown          => return Err(RoutingError::BadAuthority),
        };

        // Temporarily pretend that the sentinel passed, later implement
        // sentinel.
        let resolved = Event::PutDataRequest(signed_message.clone(), data.clone(), source_group,
                                             message.destination.non_relayed_destination(),
                                             message.authority.clone(), our_authority.clone(),
                                             message.message_id.clone());

        match self.mut_interface().handle_put(our_authority.clone(), from_authority, from, to,
                                              data.clone()) {
            Ok(method_calls) => {
                for method_call in method_calls {
                    match method_call {
                        MethodCall::Put { destination: x, content: y, } => self.put(x, y),
                        MethodCall::Get { name: x, data_request: y, } => self.get(x, y),
                        MethodCall::Refresh { type_tag, from_group, payload }
                            => self.refresh(type_tag, from_group, payload),
                        MethodCall::Post { destination: x, content: y, } => self.post(x, y),
                        MethodCall::Delete { name: x, data: y } => self.delete(x, y),
                        MethodCall::Forward { destination } => {
                            let data = try!(resolved.get_data());
                            let msg = try!(resolved.create_forward(
                                MessageType::PutData(data), self.id.name(), destination,
                                self.get_next_message_id()));
                            ignore(self.send_swarm_or_parallel(&msg));
                        },
                        MethodCall::Reply { data } => {
                            let msg = try!(resolved.create_reply(MessageType::PutData(data)));
                            ignore(self.send_swarm_or_parallel(&msg));
                        }
                    }
                }
            },
            Err(InterfaceError::Abort) => {},
            Err(InterfaceError::Response(error)) => {
                let signed_error = ErrorReturn {
                    error: error,
                    orig_request: try!(resolved.get_orig_message())
                };
                let group_pub_keys = if our_authority.is_group() {
                    self.group_pub_keys()
                }
                else {
                    BTreeMap::new()
                };
                let msg = MessageType::PutDataResponse(signed_error, group_pub_keys);
                let msg = try!(resolved.create_reply(msg));
                ignore(self.send_swarm_or_parallel(&msg));
            }
        }
        Ok(())
    }

    // Routing handle put_data
    fn handle_client_put_data(&mut self, signed_message: SignedMessage, message: RoutingMessage,
                       data: Data, source: sign::PublicKey) -> RoutingResult {
        let our_authority = our_authority(&message, &self.routing_table);
        let from_authority = message.from_authority();
        let from = message.source_address();
        //let to = message.send_to();
        let to = message.destination_address();

        if !signed_message.verify_signature(&source) {
            return Err(RoutingError::FailedSignature);
        }

        match self.mut_interface().handle_put(our_authority.clone(), from_authority, from, to, data) {
            Ok(method_calls) => {
                for method_call in method_calls {
                    match method_call {
                        MethodCall::Put { destination: x, content: y, } => self.put(x, y),
                        MethodCall::Get { name: x, data_request: y, } => self.get(x, y),
                        MethodCall::Refresh { type_tag, from_group, payload } => self.refresh(type_tag, from_group, payload),
                        MethodCall::Post { destination: x, content: y, } => self.post(x, y),
                        MethodCall::Delete { name: x, data : y } => self.delete(x, y),
                        MethodCall::Forward { destination } =>
                            ignore(self.forward(&signed_message, &message, destination)),
                        MethodCall::Reply { data } =>
                            ignore(self.send_reply(&message, our_authority.clone(), MessageType::PutData(data))),
                    }
                }
            },
            Err(InterfaceError::Abort) => {},
            Err(InterfaceError::Response(error)) => {
                let signed_error = ErrorReturn {
                    error: error,
                    orig_request: signed_message
                };

                let group_pub_keys = if our_authority.is_group() {
                    self.group_pub_keys()
                }
                else {
                    BTreeMap::new()
                };

                try!(self.send_reply(&message,
                                     our_authority.clone(),
                                     MessageType::PutDataResponse(signed_error,
                                                                  group_pub_keys)));
            }
        }
        Ok(())
    }

    fn handle_post(&mut self, signed_message: SignedMessage, message: RoutingMessage, data: Data)
            -> RoutingResult {
        let our_authority = our_authority(&message, &self.routing_table);
        let from_authority = message.from_authority();
        let from = message.source_address();
        let to = message.destination_address();

        match self.mut_interface().handle_post(our_authority.clone(), from_authority, from, to, data) {
            Ok(method_calls) => {
                for method_call in method_calls {
                    match method_call {
                        MethodCall::Put { destination: x, content: y, } => self.put(x, y),
                        MethodCall::Get { name: x, data_request: y, } => self.get(x, y),
                        MethodCall::Refresh { type_tag, from_group, payload } => self.refresh(type_tag, from_group, payload),
                        MethodCall::Post { destination: x, content: y, } => self.post(x, y),
                        MethodCall::Delete { name: x, data : y } => self.delete(x, y),
                        MethodCall::Forward { destination } =>
                            ignore(self.forward(&signed_message, &message, destination)),
                        MethodCall::Reply { data } =>
                            ignore(self.send_reply(&message, our_authority.clone(), MessageType::Post(data))),
                    }
                }
            },
            Err(InterfaceError::Abort) => {},
            Err(InterfaceError::Response(error)) => {
                let signed_error = ErrorReturn {
                    error        : error,
                    orig_request : signed_message
                };

                let group_pub_keys = if our_authority.is_group() {
                    self.group_pub_keys()
                }
                else {
                    BTreeMap::new()
                };

                try!(self.send_reply(&message,
                                     our_authority.clone(),
                                     MessageType::PostResponse(signed_error,
                                                               group_pub_keys)));
            }
        }
        Ok(())
    }

    fn handle_node_put_data_response(&mut self, signed_message: SignedMessage,
            message: RoutingMessage, response: ErrorReturn) -> RoutingResult {
        info!("Handle group PUT data response.");
        let our_authority = our_authority(&message, &self.routing_table);
        let from_authority = message.from_authority();
        let from = message.source.clone();
        let mut quorum = types::QUORUM_SIZE;

        let source = match message.source.actual_source() {
            Address::Node(name) => name,
            _ => return Err(RoutingError::BadAuthority),
        };

        if self.routing_table.size() < types::QUORUM_SIZE {
            quorum = self.routing_table.size();
        }

        let resolved = Event::PutDataResponse(signed_message.clone(), response.clone(), source,
                                              message.destination.non_relayed_destination(),
                                              message.authority.clone(), our_authority.clone(),
                                              message.message_id.clone());

        //let resolved = match self.put_response_sentinel.add_claim(
        //    SentinelPutResponse::new(message.clone(), response.clone(), our_authority.clone()),
        //    source, signed_message.signature().clone(),
        //    signed_message.encoded_body().clone(), quorum, quorum) {
        //        Some(result) =>  match  result {
        //            AddResult::RequestKeys(_) => {
        //                // Get Key Request
        //                return Ok(())
        //            },
        //            AddResult::Resolved(request, serialised_claim) => (request, serialised_claim)
        //        },
        //        None => return Ok(())
        //};

        for method_call in self.mut_interface().handle_put_response(from_authority, from,
                                                                    response.error.clone()) {
            match method_call {
                MethodCall::Put { destination: x, content: y, } => self.put(x, y),
                MethodCall::Get { name: x, data_request: y, } => self.get(x, y),
                MethodCall::Refresh { type_tag, from_group, payload }
                    => self.refresh(type_tag, from_group, payload),
                MethodCall::Post { destination: x, content: y, } => self.post(x, y),
                MethodCall::Delete { name: x, data : y } => self.delete(x, y),
                MethodCall::Forward { destination } => {
                    let response = try!(resolved.get_response());
                    let message_type = MessageType::PutDataResponse(response,
                                                                    self.group_pub_keys());
                    let msg = try!(resolved.create_forward(message_type, self.id.name(), destination,
                                                           self.get_next_message_id()));
                    ignore(self.send_swarm_or_parallel(&msg));
                }
                MethodCall::Reply { data: _data } =>
                    info!("IGNORED: on handle_put_data_response MethodCall:Reply is not a Valid action")
            }
        }
        Ok(())
    }

    fn handle_client_put_data_response(&mut self, signed_message: SignedMessage,
            message: RoutingMessage, response: ErrorReturn) -> RoutingResult {
        info!("Handle client PUT data response.");
        let our_authority = our_authority(&message, &self.routing_table);
        let from_authority = message.from_authority();
        let from = message.source.clone();

        match from.actual_source() {
            Address::Client(public_key) => {
                if !signed_message.verify_signature(&public_key) {
                    return Err(RoutingError::FailedSignature);
                }
            },
            _ => { return Err(RoutingError::BadAuthority); }
        }

        for method_call in self.mut_interface().handle_put_response(from_authority, from, response.error.clone()) {
            match method_call {
                MethodCall::Put { destination: x, content: y, } => self.put(x, y),
                MethodCall::Get { name: x, data_request: y, } => self.get(x, y),
                MethodCall::Refresh { type_tag, from_group, payload } => self.refresh(type_tag, from_group, payload),
                MethodCall::Post { destination: x, content: y, } => self.post(x, y),
                MethodCall::Delete { name: x, data : y } => self.delete(x, y),
                MethodCall::Forward { destination } => {
                    let message_id = self.get_next_message_id();
                    let message = RoutingMessage {
                        destination  : DestinationAddress::Direct(destination),
                        source       : SourceAddress::Direct(self.id.name()),
                        orig_message : None,
                        message_type : MessageType::PutDataResponse(response.clone(), BTreeMap::<NameType, sign::PublicKey>::new()),
                        message_id   : message_id,
                        authority    : our_authority.clone(),
                    };
                    ignore(self.forward(&try!(SignedMessage::new(&message, self.id.signing_private_key())), &message, destination));
                }
                MethodCall::Reply { data: _data } =>
                    info!("IGNORED: on handle_put_data_response MethodCall:Reply is not a Valid action")
            }
        }
        Ok(())
    }

    fn handle_post_response(&mut self, signed_message: SignedMessage,
                                       message: RoutingMessage,
                                       response: ErrorReturn) -> RoutingResult {
        info!("Handle POST response.");
        let from_authority = message.from_authority();
        let from = message.source.clone();

        for method_call in self.mut_interface().handle_post_response(from_authority, from, response.error.clone()) {
            match method_call {
                MethodCall::Put { destination: x, content: y, } => self.put(x, y),
                MethodCall::Get { name: x, data_request: y, } => self.get(x, y),
                MethodCall::Refresh { type_tag, from_group, payload } => self.refresh(type_tag, from_group, payload),
                MethodCall::Post { destination: x, content: y, } => self.post(x, y),
                MethodCall::Delete { name: x, data : y } => self.delete(x, y),
                MethodCall::Forward { destination } =>
                    ignore(self.forward(&signed_message, &message, destination)),
                MethodCall::Reply { data: _data } =>
                    info!("IGNORED: on handle_put_data_response MethodCall:Reply is not a Valid action")
            }
        }
        Ok(())
    }

    fn handle_connect_request(&mut self,
                              connect_request: ConnectRequest,
                              message:         SignedMessage
                             ) -> RoutingResult {
        if !connect_request.requester_fob.is_relocated() {
            return Err(RoutingError::RejectedPublicId);
        }
        // first verify that the message is correctly self-signed
        if message.verify_signature(&self.id.signing_public_key()) {
            return Err(RoutingError::FailedSignature);
        }
        // if the PublicId claims to be relocated,
        // check whether we have a temporary record of this relocated Id,
        // which we would have stored after the sentinel group consensus
        // of the relocated Id. If the fobs match, add it to routing_table.
        match self.public_id_cache.get(&connect_request.requester_fob.name()) {
            Some(public_id) => {
                // check the full fob received corresponds, not just the names
                if public_id == &connect_request.requester_fob {
/* FIXME: we will add this node to the routing table on WhoAreYou
                    // Collect the local and external endpoints into a single vector to construct a NodeInfo
                    let mut peer_endpoints = connect_request.local_endpoints.clone();
                    peer_endpoints.extend(connect_request.external_endpoints.clone().into_iter());
                    let peer_node_info =
                        NodeInfo::new(connect_request.requester_fob.clone(), peer_endpoints, None);
                    // Try to add to the routing table.  If unsuccessful, no need to continue.
                    let (added, _) = self.routing_table.add_node(peer_node_info.clone());
                    if !added {
                        return Err(RoutingError::RefusedFromRoutingTable); }
                    info!("RT (size : {:?}) added {:?} ", self.routing_table.size(), peer_node_info.fob.name());
*/
                    // Try to connect to the peer.
                    self.connection_manager.connect(connect_request.local_endpoints.clone());
                    self.connection_manager.connect(connect_request.external_endpoints.clone());
                    self.connection_cache.entry(public_id.name())
                        .or_insert(SteadyTime::now());
                    // Send the response containing our details,
                    // and add the original signature as proof of the request
// FIXME: for TCP rendez-vous connect is not needed
/*                    let routing_msg = self.construct_connect_response_msg(&original_header, &body, &signature, &connect_request);
                    let serialised_message = try!(encode(&routing_msg));

                    // intercept if we can relay it directly
                    match (routing_msg.message_header.destination.dest.clone(),
                        routing_msg.message_header.destination.relay_to.clone()) {
                        (dest, Some(relay)) => {
                            // if we should directly respond to this message, do so
                            if dest == self.id.name()
                                && self.relay_map.contains_relay_for(&relay) {
                                info!("Sending ConnectResponse directly to relay {:?}", relay);
                                self.send_out_as_relay(&relay, serialised_message);
                                return Ok(());
                            }
                        },
                        _ => {}
                    };

                    self.send_swarm_or_parallel(&routing_msg.message_header.destination.dest,
                        &serialised_message);
*/
                }
            },
            None => {}
        };
        Ok(())
    }

    fn handle_refresh(&mut self, message: RoutingMessage, tag: u64, payload: Vec<u8>) -> RoutingResult {
        let group = match message.from_group() {
            Some(g) => g,
            None    => return Err(RoutingError::RefreshNotFromGroup),
        };

        let threshold = (self.routing_table.size() as f32) * 0.8; // 80% chosen arbitrary
        let opt_payloads = self.refresh_accumulator.add_message(threshold as usize,
                                                                tag,
                                                                message.non_relayed_source(),
                                                                group.clone(),
                                                                payload);
        opt_payloads.map(|payload| {
            self.mut_interface().handle_refresh(tag, group, payload);
        });
        Ok(())
    }

    fn handle_connect_response(&mut self, connect_response: ConnectResponse) -> RoutingResult {

        // Verify a connect request was initiated by us.
        let connect_request = try!(decode::<ConnectRequest>(&connect_response.serialised_connect_request));
        if connect_request.requester_id != self.id.name() ||
           !verify_detached(&connect_response.connect_request_signature,
                                  &connect_response.serialised_connect_request[..],
                                  &self.id.signing_public_key()) {
            return Err(RoutingError::Response(ResponseError::InvalidRequest));
        }
        // double check if fob is relocated;
        // this should be okay as we check this before sending out a connect_request
        if !connect_response.receiver_fob.is_relocated() {
            return Err(RoutingError::RejectedPublicId); }
        // Collect the local and external endpoints into a single vector to construct a NodeInfo
        let mut peer_endpoints = connect_response.receiver_local_endpoints.clone();
        peer_endpoints.extend(connect_response.receiver_external_endpoints.clone().into_iter());
  // info!("ConnectResponse from {:?}",  )
  // for peer in peer_endpoint {
  //     info!("")
  // }
        let peer_node_info =
            NodeInfo::new(connect_response.receiver_fob.clone(), peer_endpoints, None);

        // Try to add to the routing table.  If unsuccessful, no need to continue.
        let (added, _) = self.routing_table.add_node(peer_node_info.clone());
        if !added {
           return Err(RoutingError::RefusedFromRoutingTable); }
        info!("RT (size : {:?}) added {:?} on connect response", self.routing_table.size(),
            peer_node_info.fob.name());
        // Try to connect to the peer.
        self.connection_manager.connect(connect_response.receiver_local_endpoints.clone());
        self.connection_manager.connect(connect_response.receiver_external_endpoints.clone());
        Ok(())
    }

    /// On bootstrapping a node can temporarily publish its PublicId in the group.
    /// No handle_get_public_id is needed - this is handled by routing_node
    /// before the membrane instantiates.
    // TODO (Ben): check whether to accept id into group;
    // restrict on minimal similar number of leading bits.
    fn handle_put_public_id(&mut self, signed_message: SignedMessage, message: RoutingMessage,
        public_id: PublicId) -> RoutingResult {
        let our_authority = our_authority(&message, &self.routing_table);
        match (message.from_authority(), our_authority.clone(), public_id.is_relocated()) {
            (Authority::ManagedNode, Authority::NaeManager(_), false) => {
                let mut put_public_id_relocated = public_id.clone();

                let close_group =
                    self.routing_table.our_close_group().into_iter()
                    .map(|node_info| node_info.id())
                    .chain(Some(self.id.name().clone()).into_iter())
                    .collect::<Vec<NameType>>();

                let relocated_name = try!(utils::calculate_relocated_name(close_group,
                                                                          &public_id.name()));
                // assign_relocated_name
                put_public_id_relocated.assign_relocated_name(relocated_name.clone());

                info!("RELOCATED {:?} to {:?}", public_id.name(), relocated_name);
                let mut relocated_message = message.clone();
                relocated_message.message_type =
                    MessageType::PutPublicId(put_public_id_relocated);
                // Forward to relocated_name group, which will actually store the relocated public id
                try!(self.forward(&signed_message, &relocated_message, relocated_name));
                Ok(())
            },
            (Authority::NaeManager(_), Authority::NaeManager(_), true) => {
                // Note: The "if" check is workaround for absense of sentinel. This avoids redundant PutPublicIdResponse responses.
                if !self.public_id_cache.contains_key(&public_id.name()) {
                  self.public_id_cache.add(public_id.name(), public_id.clone());
                  info!("CACHED RELOCATED {:?}", public_id.name());
                  // Reply with PutPublicIdResponse to the reply_to address
                  match message.orig_message.clone() {
                      Some(original_signed_msg) => {
                          ignore(self.send_reply(&message, our_authority,
                              MessageType::PutPublicIdResponse(public_id, original_signed_msg)));
                      },
                      None => {
                          error!("Name Request: there should always be an original request message
                              present at reply. Dropping reply.");
                      }
                  }

                }
                Ok(())
            },
            _ => Err(RoutingError::BadAuthority)
        }
    }

    fn handle_find_group(&mut self, original_message: RoutingMessage) -> RoutingResult {
        let group = self.routing_table.our_close_group().into_iter()
                    .map(|x|x.fob)
                    // add ourselves
                    .chain(Some(PublicId::new(&self.id)).into_iter())
                    .collect::<Vec<_>>();

        let message = RoutingMessage {
            destination  : original_message.reply_destination(),
            source       : SourceAddress::Direct(self.id.name().clone()),
            orig_message : None,
            message_type : MessageType::FindGroupResponse(group),
            message_id   : original_message.message_id,
            authority    : Authority::Unknown,
        };

        self.send_swarm_or_parallel(&message)
    }

    fn handle_find_group_response(&mut self,
                                  find_group_response: Vec<PublicId>,
                                  refresh_our_own_group: bool) -> RoutingResult {
        for peer in find_group_response {
            self.refresh_routing_table(&peer.name());
        }
        if refresh_our_own_group {
            let our_name = self.id.name().clone();
            if !self.connection_cache.contains_key(&our_name) {
                let find_group_msg = self.construct_find_group_msg();
                ignore(self.send_swarm_or_parallel(&find_group_msg));
                self.connection_cache.entry(our_name)
                    .or_insert(SteadyTime::now());
            }
        }
        Ok(())
    }

    fn handle_get_data(&mut self, orig_message: SignedMessage,
                                  message: RoutingMessage,
                                  data_request: DataRequest) -> RoutingResult {
        let our_authority  = our_authority(&message, &self.routing_table);
        let from_authority = message.from_authority();
        let from           = message.source_address();

        match self.mut_interface().handle_get(
                data_request.clone(), our_authority.clone(), from_authority, from) {
            Ok(method_calls) => {
                for method_call in method_calls {
                    match method_call {
                        MethodCall::Put { destination: x, content: y, } => self.put(x, y),
                        MethodCall::Get { name: x, data_request: y, } => self.get(x, y),
                        MethodCall::Refresh { type_tag, from_group, payload } => self.refresh(type_tag, from_group, payload),
                        MethodCall::Post { destination: x, content: y, } => self.post(x, y),
                        MethodCall::Delete { name: x, data : y } => self.delete(x, y),
                        MethodCall::Forward { destination } =>
                            ignore(self.forward(&orig_message, &message, destination)),
                        MethodCall::Reply { data } => {

                            let group_pub_keys = if our_authority.is_group() {
                                self.group_pub_keys()
                            }
                            else {
                                BTreeMap::new()
                            };

                            let response = GetDataResponse {
                                data           : data,
                                orig_request   : orig_message.clone(),
                                group_pub_keys : group_pub_keys
                            };

                            ignore(self.send_reply(&message, our_authority.clone(),
                                                   MessageType::GetDataResponse(response)))
                        },
                    }
                }
            },
            Err(..) => {;},
        }
        Ok(())
    }

    fn forward(&self, orig_message: &SignedMessage, routing_message: &RoutingMessage,
            destination: NameType) -> RoutingResult {
        let original_routing_message =
            try!(orig_message.get_routing_message());
        let our_authority = our_authority(&original_routing_message, &self.routing_table);
        let message = routing_message.create_forward(self.id.name().clone(),
                                                     our_authority,
                                                     destination,
                                                     orig_message.clone());
        ignore(self.send_swarm_or_parallel(&message));
        Ok(())
    }

    fn send_reply(&mut self,
                  routing_message : &RoutingMessage,
                  our_authority   : Authority,
                  msg             : MessageType) -> RoutingResult {
        let mut message = try!(routing_message.create_reply(&self.id.name(), &our_authority));

        message.message_type = msg;
        message.authority    = our_authority;

        self.send_swarm_or_parallel_or_relay(&message)
    }

    fn handle_node_get_data_response(&mut self, signed_message : SignedMessage,
            message: RoutingMessage, response: GetDataResponse) -> RoutingResult {
        let our_authority = our_authority(&message, &self.routing_table);
        let from = message.source.non_relayed_source();
        let mut quorum = types::QUORUM_SIZE;

        let source = match message.source.actual_source() {
            Address::Node(name) => name,
            _ => return Err(RoutingError::BadAuthority),
        };

        if self.routing_table.size() < types::QUORUM_SIZE {
            quorum = self.routing_table.size();
        }

        let resolved = Event::GetDataResponse(signed_message.clone(), response.clone(), source,
                                              message.destination.non_relayed_destination(),
                                              message.authority.clone(), our_authority.clone(),
                                              message.message_id.clone());


        //let resolved = match self.get_data_response_sentinel.add_claim(
        //    SentinelGetDataResponse::new(message.clone(), response.clone(), our_authority.clone()),
        //    source, signed_message.signature().clone(),
        //    signed_message.encoded_body().clone(), quorum, quorum) {
        //        Some(result) =>  match  result {
        //            AddResult::RequestKeys(_) => {
        //                // Get Key Request
        //                return Ok(())
        //            },
        //            AddResult::Resolved(request, serialised_claim) => (request, serialised_claim)
        //        },
        //        None => return Ok(())
        //};
        let data_response = try!(resolved.get_data_response());
        for method_call in self.mut_interface().handle_get_response(from,
                                                                    data_response.data.clone()) {
            match method_call {
                MethodCall::Put { destination: x, content: y, } => self.put(x, y),
                MethodCall::Get { name: x, data_request: y, } => self.get(x, y),
                MethodCall::Refresh { type_tag, from_group, payload } => self.refresh(type_tag, from_group, payload),
                MethodCall::Post { destination: x, content: y, } => self.post(x, y),
                MethodCall::Delete { name: x, data : y } => self.delete(x, y),
                MethodCall::Forward { destination } => {
                    let message_type = MessageType::GetDataResponse(data_response.clone());
                    let msg = try!(resolved.create_forward(message_type, self.id.name(), destination,
                                                           self.get_next_message_id()));
                    ignore(self.send_swarm_or_parallel(&msg));
                },
                MethodCall::Reply { data: _data } =>
                    info!("IGNORED: on handle_get_data_response MethodCall:Reply is not a Valid action")
            }
        }
        Ok(())
    }

    fn handle_client_get_data_response(&mut self, _orig_message : SignedMessage,
            message: RoutingMessage, response: GetDataResponse) -> RoutingResult {
        if !response.verify_request_came_from(&self.id.signing_public_key()) {
            return Err(RoutingError::FailedSignature);
        }

        let our_authority = our_authority(&message, &self.routing_table);
        let from = message.source.non_relayed_source();

        for method_call in self.mut_interface().handle_get_response(from, response.data.clone()) {
            match method_call {
                MethodCall::Put { destination: x, content: y, } => self.put(x, y),
                MethodCall::Get { name: x, data_request: y, } => self.get(x, y),
                MethodCall::Refresh { type_tag, from_group, payload } => self.refresh(type_tag, from_group, payload),
                MethodCall::Post { destination: x, content: y, } => self.post(x, y),
                MethodCall::Delete { name: x, data : y } => self.delete(x, y),
                MethodCall::Forward { destination } => {
                    let message_id = self.get_next_message_id();
                    let message = RoutingMessage {
                        destination  : DestinationAddress::Direct(destination),
                        source       : SourceAddress::Direct(self.id.name()),
                        orig_message : None,
                        message_type : MessageType::GetDataResponse(response.clone()),
                        message_id   : message_id,
                        authority    : our_authority.clone(),
                    };
                    ignore(self.forward(&try!(SignedMessage::new(&message, self.id.signing_private_key())) , &message, destination));
                },
                MethodCall::Reply { data: _data } =>
                    info!("IGNORED: on handle_get_data_response MethodCall:Reply is not a Valid action")
            }
        }
        Ok(())
    }

    fn group_pub_keys(&self) -> BTreeMap<NameType, sign::PublicKey> {
        let name_and_key_from_info = |node_info : NodeInfo| {
            (node_info.fob.name(), node_info.fob.signing_public_key())
        };

        let ourselves = (self.id.name(), self.id.signing_public_key());

        self.routing_table.our_close_group()
                          .into_iter()
                          .map(name_and_key_from_info)
                          .chain(Some(ourselves).into_iter())
                          .collect()
    }

    fn mut_interface(&mut self) -> &mut F { self.interface.deref_mut() }
}


fn ignore<R,E>(_result: Result<R,E>) {}

#[cfg(test)]
mod test {

use super::*;
use super::ConnectionName;
use authority::Authority;
use crust;
use data::{Data, DataRequest};
use error::{ResponseError, InterfaceError};
use id::Id;
use event::Event;
use immutable_data::{ImmutableData, ImmutableDataType};
use structured_data::StructuredData;
use messages::{ErrorReturn, RoutingMessage, MessageType, SignedMessage, GetDataResponse};
use name_type::{NameType, closer_to_target, NAME_TYPE_LEN};
use node_interface::{Interface, MethodCall};
use public_id::PublicId;
use rand::{random, Rng, thread_rng};
use routing_table;
use sendable::Sendable;
use sodiumoxide::crypto;
use std::sync::mpsc;
use std::sync::{Arc, Mutex};
use test_utils::Random;
use types::{DestinationAddress, MessageId, SourceAddress, GROUP_SIZE, Address};
use utils;
use crust::Endpoint;
use rand::distributions::{IndependentSample, Range};
use std::collections::BTreeMap;


// TODO: This duplicate must use the available code
pub fn random_endpoint() -> Endpoint {
    use std::net::{Ipv4Addr, SocketAddrV4, SocketAddr};
    Endpoint::Tcp(SocketAddr::V4(SocketAddrV4::new(Ipv4Addr::new(random::<u8>(),
        random::<u8>(), random::<u8>(),random::<u8>()), random::<u16>())))
}

// TODO: This duplicate must use the available code
pub fn random_endpoints() -> Vec<Endpoint> {
    let range = Range::new(1, 10);
    let mut rng = thread_rng();
    let count = range.ind_sample(&mut rng);
    let mut endpoints = vec![];
    for _ in 0..count {
        endpoints.push(random_endpoint());
    }
    endpoints
}

#[derive(Clone)]
struct Stats {
    call_count: usize,
    data: Vec<u8>
}

impl Stats {
    pub fn new() -> Stats {
        Stats {call_count: 0, data: vec![]}
    }
}

struct TestInterface {
    stats: Arc<Mutex<Stats>>
}

impl Interface for TestInterface {
    fn handle_get(&mut self, _data_request: DataRequest, _our_authority: Authority,
                  _from_authority: Authority, _from_address   : SourceAddress)
        -> Result<Vec<MethodCall>, InterfaceError> {
        let stats = self.stats.clone();
        let mut stats_value = stats.lock().unwrap();
        stats_value.call_count += 1;
        let data = Data::ImmutableData(
                ImmutableData::new(ImmutableDataType::Normal,
                "handle_get called".to_string().into_bytes().iter().map(|&x| x).collect::<Vec<_>>()));
        let mut method_calls = Vec::<MethodCall>::new();
        method_calls.push(MethodCall::Reply { data: data });
        Ok(method_calls)
    }

    fn handle_put(&mut self, _our_authority: Authority, from_authority: Authority,
                  _from_address: SourceAddress, _dest_address: DestinationAddress,
                  data: Data) -> Result<Vec<MethodCall>, InterfaceError> {
        let stats = self.stats.clone();
        let mut stats_value = stats.lock().unwrap();
        stats_value.call_count += 1;
        stats_value.data = match from_authority {
            Authority::Unknown => "UnauthorisedPut".to_string().into_bytes(),
            _   => "AuthorisedPut".to_string().into_bytes(),
        };
        let mut method_calls = Vec::<MethodCall>::new();
        method_calls.push(MethodCall::Reply { data: data });
        Ok(method_calls)
    }

    fn handle_refresh(&mut self, _type_tag: u64, _from_group: NameType, payloads: Vec<Vec<u8>>) {
        let stats = self.stats.clone();
        let mut stats_value = stats.lock().unwrap();
        stats_value.call_count += 1;
        stats_value.data = payloads[0].clone();
    }

    fn handle_post(&mut self, _our_authority: Authority, _from_authority: Authority,
                   _from_address: SourceAddress, _dest_address: DestinationAddress,
                   data: Data) -> Result<Vec<MethodCall>, InterfaceError> {
        let stats = self.stats.clone();
        let mut stats_value = stats.lock().unwrap();
        stats_value.call_count += 1;
        stats_value.data = "handle_post called".to_string().into_bytes();
        let mut method_calls = Vec::<MethodCall>::new();
        method_calls.push(MethodCall::Reply { data: data });
        Ok(method_calls)
    }

    fn handle_get_response(&mut self, _from_address: NameType,
                           _response: Data) -> Vec<MethodCall> {
        let stats = self.stats.clone();
        let mut stats_value = stats.lock().unwrap();
        stats_value.call_count += 1;
        stats_value.data = "handle_get_response called".to_string().into_bytes();
        Vec::<MethodCall>::new()
    }

    fn handle_put_response(&mut self, _from_authority: Authority, _from_address: SourceAddress,
                           _response: ResponseError) -> Vec<MethodCall> {
        let stats = self.stats.clone();
        let mut stats_value = stats.lock().unwrap();
        stats_value.call_count += 1;
        stats_value.data = "handle_put_response".to_string().into_bytes();
        Vec::<MethodCall>::new()
    }

    fn handle_post_response(&mut self, _from_authority: Authority, _from_address: SourceAddress,
                           _response: ResponseError) -> Vec<MethodCall> {
        let stats = self.stats.clone();
        let mut stats_value = stats.lock().unwrap();
        stats_value.call_count += 1;
        stats_value.data = "handle_post_response".to_string().into_bytes();
        Vec::<MethodCall>::new()
    }

    fn handle_churn(&mut self, _close_group: Vec<NameType>)
        -> Vec<MethodCall> {
        unimplemented!();
    }

    fn handle_cache_get(&mut self, _data_request   : DataRequest,
                                   _from_authority : NameType,
                                   _from_address   : NameType)
        -> Result<MethodCall, InterfaceError> {
        Err(InterfaceError::Abort)
    }

    fn handle_cache_put(&mut self, _from_authority: Authority, _from_address: NameType,
                        _data: Data) -> Result<MethodCall, InterfaceError> {
        Err(InterfaceError::Abort)
    }
}

fn create_membrane(stats: Arc<Mutex<Stats>>) -> RoutingMembrane<TestInterface> {
    //FIXME(ben): review whether this is correct and wanted 23/07/2015
    let mut id = Id::new();
    let (event_output, event_input) = mpsc::channel();
    let mut cm = crust::ConnectionManager::new(event_output.clone());
    cm.start_accepting(vec![]);

    // Hack: assign a name which is not a hash of the public sign
    // key, so that the membrane thinks it is a relocated id.
    id.assign_relocated_name(NameType([0;NAME_TYPE_LEN]));

    RoutingMembrane::<TestInterface>::new(cm, event_output, event_input, None, id.clone(), TestInterface {stats : stats})
}

struct Tester {
    pub stats    : Arc<Mutex<Stats>>,
    pub membrane : RoutingMembrane<TestInterface>
}

impl Tester {
    pub fn new() -> Tester {
        let stats = Arc::new(Mutex::new(Stats::new()));
        Tester {
            stats    : stats.clone(),
            membrane : create_membrane(stats),
        }
    }

    pub fn call_operation(&mut self,
                          message_type : MessageType,
                          source       : SourceAddress,
                          destination  : DestinationAddress,
                          authority    : Authority) -> Stats {
        let message = RoutingMessage {
            destination : destination,
            source      : source.clone(),
            orig_message: None,
            message_type: message_type,
            message_id  : self.membrane.get_next_message_id(),
            authority   : authority,
        };

        let signed_message = SignedMessage::new(&message, self.membrane.id.signing_private_key());
        let connection_name = ConnectionName::Routing(match source.actual_source() {
            Address::Node(name) => name,
            _                   => Random::generate_random()
        });

        let _ = self.membrane.message_received(signed_message.unwrap());
        let stats = self.stats.clone();
        let stats_value = stats.lock().unwrap();
        stats_value.clone()
    }
}

fn populate_routing_node() -> RoutingMembrane<TestInterface> {
    let stats = Arc::new(Mutex::new(Stats::new()));
    let mut membrane = create_membrane(stats);

    let mut count : usize = 0;
    loop {
        membrane.routing_table.add_node(routing_table::NodeInfo::new(
                                        PublicId::new(&Id::new()),
                                        random_endpoints(),
                                        Some(random_endpoint())));
        count += 1;
        if membrane.routing_table.size() >=
            routing_table::RoutingTable::get_optimal_size() { break; }
        if count >= 2 * routing_table::RoutingTable::get_optimal_size() {
            panic!("Routing table does not fill up."); }
    }
    membrane
}

    #[test]
    fn check_next_id() {
        let mut membrane = create_membrane(Arc::new(Mutex::new(Stats::new())));
        assert_eq!(membrane.get_next_message_id() + 1, membrane.get_next_message_id());
    }

    #[test]
    fn call_put() {
        let mut array = [0u8; 64];
        thread_rng().fill_bytes(&mut array);
        let chunk = Data::ImmutableData(
            ImmutableData::new(ImmutableDataType::Normal, array.iter().map(|&x| x).collect::<Vec<_>>()));
        let mut membrane = create_membrane(Arc::new(Mutex::new(Stats::new())));
        let name: NameType = Random::generate_random();
        membrane.put(name, chunk);
    }

    #[test]
    fn call_post() {
        let mut array = [0u8; 64];
        thread_rng().fill_bytes(&mut array);
        let chunk = Data::ImmutableData(
            ImmutableData::new(ImmutableDataType::Normal, array.iter().map(|&x| x).collect::<Vec<_>>()));
        let mut membrane = create_membrane(Arc::new(Mutex::new(Stats::new())));
        let name: NameType = Random::generate_random();
        membrane.post(name, chunk);
    }

    #[test]
    fn call_get() {
        let mut membrane = create_membrane(Arc::new(Mutex::new(Stats::new())));
        let name: NameType = Random::generate_random();
        membrane.get(name, DataRequest::ImmutableData(ImmutableDataType::Normal));
    }

    #[test]
    fn call_refresh() {
        let mut array = [0u8; 64];
        thread_rng().fill_bytes(&mut array);
        let content = array.into_iter().map(|&value| value).collect::<Vec<_>>();
        let mut membrane = create_membrane(Arc::new(Mutex::new(Stats::new())));
        let name: NameType = Random::generate_random();
        membrane.refresh(100u64, name, content);
    }

    //Ignored because it expects that sentinel is in place.
    #[test]
    #[ignore]
    fn call_handle_put() {
        let mut array = [0u8; 64];
        thread_rng().fill_bytes(&mut array);
        let data = Data::ImmutableData(
            ImmutableData::new(ImmutableDataType::Normal,
                               array.iter().map(|&x|x).collect::<Vec<_>>()));
        let put_data = MessageType::PutData(data.clone());
        let source_name_type1: NameType = Random::generate_random();
        let source_name_type2: NameType = Random::generate_random();
        let dest_name_type: NameType = Random::generate_random();
        let authority = Authority::NodeManager(data.name());
        let message_id = random::<MessageId>();
        let message1 = RoutingMessage {
            destination : DestinationAddress::Direct(dest_name_type),
            source      : SourceAddress::Direct(source_name_type1.clone()),
            orig_message: None,
            message_type: put_data.clone(),
            message_id  : message_id,
            authority   : authority.clone(),
        };

        let message2 = RoutingMessage {
            destination : DestinationAddress::Direct(dest_name_type),
            source      : SourceAddress::Direct(source_name_type2.clone()),
            orig_message: None,
            message_type: put_data,
            message_id  : message_id,
            authority   : authority.clone(),
        };

        let mut name_key_pairs = Vec::new();
        let sign_keys1 =  crypto::sign::gen_keypair();
        let sign_keys2 =  crypto::sign::gen_keypair();
        name_key_pairs.push((source_name_type1.clone(), sign_keys1.0.clone()));
        name_key_pairs.push((source_name_type2.clone(), sign_keys2.0.clone()));
        let signed_message1 = SignedMessage::new(&message1, &sign_keys1.1).unwrap();
        let signed_message2 = SignedMessage::new(&message2, &sign_keys1.1).unwrap();

        let request1 = Event::PutDataRequest(signed_message1.clone(), data.clone(),
                                             source_name_type1,
                                             message1.destination.non_relayed_destination(),
                                             Authority::NodeManager(dest_name_type),
                                             authority.clone(),
                                             message1.message_id.clone());

        let request2 = Event::PutDataRequest(signed_message1.clone(), data.clone(),
                                             source_name_type1,
                                             message2.destination.non_relayed_destination(),
                                             Authority::NodeManager(dest_name_type),
                                             authority.clone(),
                                             message2.message_id.clone());

        let mut tester = Tester::new();

        let connection_name1 = ConnectionName::Routing(source_name_type1);
        let connection_name2 = ConnectionName::Routing(source_name_type2);

        let _ = tester.membrane.message_received(signed_message1);
        assert!(tester.membrane.put_sentinel.add_keys(
            request1.clone(), Random::generate_random(), name_key_pairs.clone(), 2usize).is_none());
        assert!(tester.membrane.put_sentinel.add_keys(
            request2.clone(), Random::generate_random(), name_key_pairs, 2usize).is_none());
        let _ = tester.membrane.message_received(signed_message2);
        let stats = tester.stats.clone();
        let stats_value = stats.lock().unwrap();
        assert_eq!(stats_value.call_count, 1usize);
    }

    #[test]
    fn call_handle_put_response() {
        let mut array = [0u8; 64];
        thread_rng().fill_bytes(&mut array);
        let keys = crypto::sign::gen_keypair();
        let put_data = MessageType::PutData(
            Data::ImmutableData(
                ImmutableData::new(ImmutableDataType::Normal,
                                   array.iter().map(|&x|x).collect::<Vec<_>>())));
        let message = RoutingMessage {
            destination : DestinationAddress::Direct(Random::generate_random()),
            source      : SourceAddress::Direct(Random::generate_random()),
            orig_message: None,
            message_type: put_data,
            message_id  : random::<u32>(),
            authority   : Authority::NaeManager(Random::generate_random())
        };

        let signed_message = SignedMessage::new(&message, &keys.1);

        let put_data_response = MessageType::PutDataResponse(
                                    ErrorReturn::new(ResponseError::NoData,
                                                     signed_message.unwrap()),
                                    BTreeMap::new());

        assert_eq!(Tester::new().call_operation(put_data_response,
            SourceAddress::Direct(Random::generate_random()),
            DestinationAddress::Direct(Random::generate_random()),
            Authority::NaeManager(Random::generate_random())).call_count, 1usize);
    }

    #[test]
    fn call_handle_get_data() {
        let get_data = MessageType::GetData(DataRequest::ImmutableData(ImmutableDataType::Normal));
        assert_eq!(Tester::new().call_operation(get_data,
            SourceAddress::Direct(Random::generate_random()),
            DestinationAddress::Direct(Random::generate_random()),
            Authority::NaeManager(Random::generate_random())).call_count, 1usize);
    }

    #[test]
    fn call_handle_get_data_response() {
        let mut tester = Tester::new();

        let mut array = [0u8; 64];
        thread_rng().fill_bytes(&mut array);

        let get_data = MessageType::GetData(
                           DataRequest::ImmutableData(ImmutableDataType::Normal));

        let message = RoutingMessage {
            destination : DestinationAddress::Direct(Random::generate_random()),
            source      : SourceAddress::Direct(Random::generate_random()),
            orig_message: None,
            message_type: get_data,
            message_id  : random::<u32>(),
            authority   : Authority::NaeManager(Random::generate_random())
        };

        let signed_message = SignedMessage::new(&message, &tester.membrane.id.signing_private_key()).unwrap();

        let get_data_response = MessageType::GetDataResponse(
            GetDataResponse {
                data: Data::ImmutableData(
                        ImmutableData::new(ImmutableDataType::Normal,
                                           array.iter().map(|&x|x).collect::<Vec<_>>())),
                orig_request   : signed_message,
                group_pub_keys : BTreeMap::new(),
            });

        assert_eq!(tester.call_operation(get_data_response,
            SourceAddress::Direct(Random::generate_random()),
            DestinationAddress::Direct(Random::generate_random()),
            Authority::NaeManager(Random::generate_random())).call_count, 1usize);
    }

    #[test]
    fn call_handle_post() {
        let mut array = [0u8; 64];
        thread_rng().fill_bytes(&mut array);
        let keys = crypto::sign::gen_keypair();
        let post_data = MessageType::Post(
            Data::StructuredData(
                StructuredData::new(0,
                                    Random::generate_random(),
                                    vec![],
                                    vec![keys.0],
                                    0,
                                    vec![],
                                    vec![])));
        assert_eq!(Tester::new().call_operation(post_data,
                   SourceAddress::Direct(Random::generate_random()),
                   DestinationAddress::Direct(Random::generate_random()),
                   Authority::NaeManager(Random::generate_random())).call_count, 1usize);
    }

    #[test]
    fn call_handle_post_response() {
        let mut array = [0u8; 64];
        thread_rng().fill_bytes(&mut array);
        let keys = crypto::sign::gen_keypair();
        let post_data = MessageType::Post(
            Data::StructuredData(
                StructuredData::new(0,
                                    Random::generate_random(),
                                    vec![],
                                    vec![keys.0],
                                    0,
                                    vec![],
                                    vec![])));
        let message = RoutingMessage {
            destination : DestinationAddress::Direct(Random::generate_random()),
            source      : SourceAddress::Direct(Random::generate_random()),
            orig_message: None,
            message_type: post_data,
            message_id  : random::<u32>(),
            authority   : Authority::NaeManager(Random::generate_random())
        };

        let signed_message = SignedMessage::new(&message, &keys.1);

        let post_response = MessageType::PostResponse(
                                ErrorReturn::new(ResponseError::NoData,
                                                 signed_message.unwrap()),
                                BTreeMap::new());

        assert_eq!(Tester::new().call_operation(post_response,
            SourceAddress::Direct(Random::generate_random()),
            DestinationAddress::Direct(Random::generate_random()),
            Authority::NaeManager(Random::generate_random())).call_count, 1usize);
    }

    #[test]
    fn call_handle_refresh() {
        let mut array = [0u8; 64];
        thread_rng().fill_bytes(&mut array);
        let refresh = MessageType::Refresh(random::<u64>(), array.iter().map(|&x|x).collect::<Vec<_>>());
        assert_eq!(Tester::new().call_operation(refresh,
                   SourceAddress::Direct(Random::generate_random()),
                   DestinationAddress::Direct(Random::generate_random()),
                   Authority::NaeManager(Random::generate_random())).call_count, 1usize);
    }

    #[test]
    fn relocate_original_public_id() {
        let mut routing_node = populate_routing_node();
        let furthest_closest_node = routing_node.routing_table.our_close_group().last().unwrap().id();
        let our_name = routing_node.id.name().clone();
        let total_inside : u32 = 5;
        let limit_attempts : u32 = 300;
        let mut stored_public_ids : Vec<PublicId> = Vec::with_capacity(total_inside as usize);
        let mut count_inside : u32 = 0;
        let mut count_total : u32 = 0;
        loop {
            let public_id = PublicId::new(&Id::new());
            let put_public_id = MessageType::PutPublicId(public_id.clone());
            let message = RoutingMessage {
                destination : DestinationAddress::Direct(public_id.name()),
                source      : SourceAddress::Direct(Random::generate_random()),
                orig_message: None,
                message_type: put_public_id,
                message_id  : random::<u32>(),
                authority   : Authority::ManagedNode,
            };
            let signed_message = SignedMessage::new(&message, routing_node.id.signing_private_key());
            let result = routing_node.handle_put_public_id(signed_message.unwrap(), message, public_id.clone());
            if closer_to_target(&public_id.name(),
                                &furthest_closest_node,
                                &our_name) {
                assert!(result.is_ok());
                stored_public_ids.push(public_id);
                count_inside += 1;
            } else {
                assert!(result.is_err());
            }
            count_total += 1;
            if count_inside >= total_inside {
                break; // succcess
            }
            if count_total >= limit_attempts {
                if count_inside > 0 {
                    info!("Could only verify {} successful public_ids inside
                            our group before limit reached.", count_inside);
                    break;
                } else { panic!("No PublicIds were found inside our close group!"); }
            }
        }
        // no original public_ids should be cached
        for public_id in stored_public_ids {
            assert!(!routing_node.public_id_cache.check(&public_id.name()));
        }
        // assert no original ids were cached
        assert_eq!(routing_node.public_id_cache.len(), 0usize);
    }

    #[test]
    fn cache_relocated_public_id() {
        let mut routing_node = populate_routing_node();
        let furthest_closest_node = routing_node.routing_table.our_close_group().last().unwrap().id();
        let our_name = routing_node.id.name().clone();
        let total_inside : u32 = 5;
        let limit_attempts : u32 = 300;
        let mut stored_public_ids : Vec<PublicId> = Vec::with_capacity(total_inside as usize);
        let mut count_inside : u32 = 0;
        let mut count_total : u32 = 0;
        loop {
            let original_public_id = PublicId::generate_random();
            let mut close_nodes_to_original_name : Vec<NameType> = Vec::new();
            for _ in 0..GROUP_SIZE {
                close_nodes_to_original_name.push(Random::generate_random());
            }
            let relocated_name = utils::calculate_relocated_name(close_nodes_to_original_name.clone(),
                                    &original_public_id.name()).unwrap();
            let mut relocated_public_id = original_public_id.clone();
            relocated_public_id.assign_relocated_name(relocated_name.clone());

            let put_public_id = MessageType::PutPublicId(relocated_public_id.clone());

            let message = RoutingMessage {
                destination : DestinationAddress::Direct(relocated_public_id.name()),
                source      : SourceAddress::Direct(Random::generate_random()),
                orig_message: None,
                message_type: put_public_id,
                message_id  : random::<u32>(),
                authority   : Authority::NaeManager(original_public_id.name()),
            };

            let signed_message = SignedMessage::new(&message, routing_node.id.signing_private_key());
            let result = routing_node.handle_put_public_id(signed_message.unwrap(), message, relocated_public_id.clone());
            if closer_to_target(&relocated_public_id.name(),
                                &furthest_closest_node,
                                &our_name) {
                assert!(result.is_ok());
                stored_public_ids.push(relocated_public_id);
                count_inside += 1;
            } else {
                assert!(result.is_err());
            }
            count_total += 1;
            if count_inside >= total_inside {
                break; // succcess
            }
            if count_total >= limit_attempts {
                if count_inside > 0 {
                    info!("Could only verify {} successful public_ids inside
                            our group before limit reached.", count_inside);
                    break;
                } else { panic!("No PublicIds were found inside our close group!"); }
            }
        }
        for public_id in stored_public_ids {
            assert!(routing_node.public_id_cache.check(&public_id.name()));
        }
        // assert no outside keys were cached
        assert_eq!(routing_node.public_id_cache.len(), total_inside as usize);
    }
}<|MERGE_RESOLUTION|>--- conflicted
+++ resolved
@@ -224,14 +224,7 @@
         loop {
             match self.event_input.recv() {
                 Err(_) => (),
-<<<<<<< HEAD
                 Ok(CrustEvent::NewMessage(endpoint, bytes)) => {
-                    let message = match decode::<SignedMessage>(&bytes) {
-                        Ok(message) => message,
-                        Err(_)      => continue,
-                    };
-=======
-                Ok(crust::Event::NewMessage(endpoint, bytes)) => {
                     match decode::<SignedMessage>(&bytes) {
                         Ok(message) => {
                             match self.lookup_endpoint(&endpoint) {
@@ -265,7 +258,6 @@
                                 },
                                 Some(ConnectionName::UnidentifiedConnection) => {
                                     // only expect IAm message
->>>>>>> f2fc5125
 
                                 },
                                 None => {
@@ -281,13 +273,13 @@
                         },
                     };
                 },
-                Ok(CrustEvent::NewConnection(endpoint)) => {
+                Ok(crust::Event::NewConnection(endpoint)) => {
                     self.handle_new_connection(endpoint);
                 },
-                Ok(CrustEvent::LostConnection(endpoint)) => {
+                Ok(crust::Event::LostConnection(endpoint)) => {
                     self.handle_lost_connection(endpoint);
                 },
-                Ok(CrustEvent::NewBootstrapConnection(endpoint)) => {
+                Ok(crust::Event::NewBootstrapConnection(endpoint)) => {
                     // TODO(ben 23/07/2015): drop and stop crust bootstrapping
                 }
             };
@@ -1443,7 +1435,6 @@
                               present at reply. Dropping reply.");
                       }
                   }
-
                 }
                 Ok(())
             },
@@ -1522,8 +1513,7 @@
                                 group_pub_keys : group_pub_keys
                             };
 
-                            ignore(self.send_reply(&message, our_authority.clone(),
-                                                   MessageType::GetDataResponse(response)))
+                            ignore(self.send_reply(&message, our_authority.clone(), MessageType::GetDataResponse(response)))
                         },
                     }
                 }
