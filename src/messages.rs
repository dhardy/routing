--- conflicted
+++ resolved
@@ -271,7 +271,7 @@
 pub type SectionListSignatures = BTreeMap<PublicId, sign::Signature>;
 
 /// A list of signatures of a section list
-#[derive(Ord, PartialOrd, Eq, PartialEq, Clone, Hash, RustcEncodable, RustcDecodable)]
+#[derive(Ord, PartialOrd, Eq, PartialEq, Clone, Hash, Serialize, Deserialize)]
 pub struct SignedSectionList {
     pub list: SectionList,
     pub signatures: SectionListSignatures,
@@ -311,18 +311,11 @@
         src_sections.sort_by_key(|list| list.list.prefix);
         let sig = sign::sign_detached(&serialise(&content)?, full_id.signing_private_key());
         Ok(SignedMessage {
-<<<<<<< HEAD
-            content: content,
-            src_sections: src_sections,
-            relay_sections: vec![],
-            signatures: iter::once((*full_id.public_id(), sig)).collect(),
-        })
-=======
                content: content,
                src_sections: src_sections,
+               relay_sections: vec![],
                signatures: iter::once((*full_id.public_id(), sig)).collect(),
            })
->>>>>>> 8e7f3bec
     }
 
     /// Add list of members of a relaying section
@@ -350,9 +343,9 @@
             let valid_sigs = ssl.signatures
                 .iter()
                 .filter(|&(pub_id, sig): &(&PublicId, &sign::Signature)| {
-                    last_verified.pub_ids.contains(pub_id) &&
-                    sign::verify_detached(sig, &bytes, pub_id.signing_public_key())
-                })
+                            last_verified.pub_ids.contains(pub_id) &&
+                            sign::verify_detached(sig, &bytes, pub_id.signing_public_key())
+                        })
                 .count();
             if QUORUM * last_verified.pub_ids.len() > 100 * valid_sigs {
                 return Err(RoutingError::NotEnoughSignatures);
@@ -405,14 +398,10 @@
 
     /// Returns the number of nodes in the source authority.
     pub fn src_size(&self) -> usize {
-<<<<<<< HEAD
-        self.src_sections.iter().map(|sl| sl.list.pub_ids.len()).sum()
-=======
         self.src_sections
             .iter()
-            .map(|sl| sl.pub_ids.len())
+            .map(|sl| sl.list.pub_ids.len())
             .sum()
->>>>>>> 8e7f3bec
     }
 
     /// Adds the given signature if it is new, without validating it. If the collection of section
@@ -473,13 +462,9 @@
 
     // Returns true iff `pub_id` is in self.section_lists
     fn is_sender(&self, pub_id: &PublicId) -> bool {
-<<<<<<< HEAD
-        self.src_sections.iter().any(|list| list.list.pub_ids.contains(pub_id))
-=======
         self.src_sections
             .iter()
-            .any(|list| list.pub_ids.contains(pub_id))
->>>>>>> 8e7f3bec
+            .any(|list| list.list.pub_ids.contains(pub_id))
     }
 
     // Returns a list of all invalid signatures (not from an expected key or not cryptographically
@@ -533,38 +518,23 @@
             }
             Section(_) => {
                 // Note: there should be exactly one source section, but we use safe code:
-<<<<<<< HEAD
-                let num_sending =
-                    self.src_sections.iter().fold(0, |count, list| count + list.list.pub_ids.len());
-=======
                 let num_sending = self.src_sections
                     .iter()
-                    .fold(0, |count, list| count + list.pub_ids.len());
->>>>>>> 8e7f3bec
+                    .fold(0, |count, list| count + list.list.pub_ids.len());
                 let valid_sigs = self.signatures.len();
                 QUORUM * num_sending <= 100 * valid_sigs
             }
             PrefixSection(_) => {
                 // Each section must have enough signatures:
-<<<<<<< HEAD
-                self.src_sections.iter().all(|list| {
-                    let valid_sigs = self.signatures
-                        .keys()
-                        .filter(|pub_id| list.list.pub_ids.contains(pub_id))
-                        .count();
-                    QUORUM * list.list.pub_ids.len() <= 100 * valid_sigs
-                })
-=======
                 self.src_sections
                     .iter()
                     .all(|list| {
                              let valid_sigs = self.signatures
                                  .keys()
-                                 .filter(|pub_id| list.pub_ids.contains(pub_id))
+                                 .filter(|pub_id| list.list.pub_ids.contains(pub_id))
                                  .count();
-                             QUORUM * list.pub_ids.len() <= 100 * valid_sigs
+                             QUORUM * list.list.pub_ids.len() <= 100 * valid_sigs
                          })
->>>>>>> 8e7f3bec
             }
             ManagedNode(_) | Client { .. } => self.signatures.len() == 1,
         }
@@ -1437,7 +1407,9 @@
         signed_message.signatures = iter::once((*full_id.public_id(), signature)).collect();
 
         // Invalid because it's not signed by the sender:
-        assert!(signed_message.check_integrity(min_section_size, None).is_err());
+        assert!(signed_message
+                    .check_integrity(min_section_size, None)
+                    .is_err());
         // However, the signature itself should be valid:
         assert!(signed_message.has_enough_sigs(min_section_size));
     }
